--- conflicted
+++ resolved
@@ -39,11 +39,7 @@
     - parameter resource: Resource object contains information such as `cacheKey` and `downloadURL`.
     - parameter state:    The state that uses the specified image.
     
-<<<<<<< HEAD
-    - returns: A task represents the retriving process.
-=======
-    :returns: A task represents the retrieving process.
->>>>>>> 04caeea5
+    - returns: A task represents the retrieving process.
     */
     public func kf_setImageWithResource(resource: Resource,
                                   forState state: UIControlState) -> RetrieveImageTask
@@ -61,11 +57,7 @@
     - parameter URL:   The URL of image for specified state.
     - parameter state: The state that uses the specified image.
     
-<<<<<<< HEAD
-    - returns: A task represents the retriving process.
-=======
-    :returns: A task represents the retrieving process.
->>>>>>> 04caeea5
+    - returns: A task represents the retrieving process.
     */
     public func kf_setImageWithURL(URL: NSURL,
                         forState state: UIControlState) -> RetrieveImageTask
@@ -80,11 +72,7 @@
     - parameter state:            The state that uses the specified image.
     - parameter placeholderImage: A placeholder image when retrieving the image at URL.
     
-<<<<<<< HEAD
-    - returns: A task represents the retriving process.
-=======
-    :returns: A task represents the retrieving process.
->>>>>>> 04caeea5
+    - returns: A task represents the retrieving process.
     */
     public func kf_setImageWithResource(resource: Resource,
                                   forState state: UIControlState,
@@ -100,11 +88,7 @@
     - parameter state:            The state that uses the specified image.
     - parameter placeholderImage: A placeholder image when retrieving the image at URL.
     
-<<<<<<< HEAD
-    - returns: A task represents the retriving process.
-=======
-    :returns: A task represents the retrieving process.
->>>>>>> 04caeea5
+    - returns: A task represents the retrieving process.
     */
     public func kf_setImageWithURL(URL: NSURL,
                         forState state: UIControlState,
@@ -121,11 +105,7 @@
     - parameter placeholderImage: A placeholder image when retrieving the image at URL.
     - parameter optionsInfo:      A dictionary could control some behaviors. See `KingfisherOptionsInfo` for more.
     
-<<<<<<< HEAD
-    - returns: A task represents the retriving process.
-=======
-    :returns: A task represents the retrieving process.
->>>>>>> 04caeea5
+    - returns: A task represents the retrieving process.
     */
     public func kf_setImageWithResource(resource: Resource,
                                   forState state: UIControlState,
@@ -143,11 +123,7 @@
     - parameter placeholderImage: A placeholder image when retrieving the image at URL.
     - parameter optionsInfo:      A dictionary could control some behaviors. See `KingfisherOptionsInfo` for more.
     
-<<<<<<< HEAD
-    - returns: A task represents the retriving process.
-=======
-    :returns: A task represents the retrieving process.
->>>>>>> 04caeea5
+    - returns: A task represents the retrieving process.
     */
     public func kf_setImageWithURL(URL: NSURL,
                         forState state: UIControlState,
@@ -166,11 +142,7 @@
     - parameter optionsInfo:       A dictionary could control some behaviors. See `KingfisherOptionsInfo` for more.
     - parameter completionHandler: Called when the image retrieved and set.
     
-<<<<<<< HEAD
-    - returns: A task represents the retriving process.
-=======
-    :returns: A task represents the retrieving process.
->>>>>>> 04caeea5
+    - returns: A task represents the retrieving process.
     */
     public func kf_setImageWithResource(resource: Resource,
                                   forState state: UIControlState,
@@ -190,11 +162,7 @@
     - parameter optionsInfo:       A dictionary could control some behaviors. See `KingfisherOptionsInfo` for more.
     - parameter completionHandler: Called when the image retrieved and set.
     
-<<<<<<< HEAD
-    - returns: A task represents the retriving process.
-=======
-    :returns: A task represents the retrieving process.
->>>>>>> 04caeea5
+    - returns: A task represents the retrieving process.
     */
     public func kf_setImageWithURL(URL: NSURL,
                         forState state: UIControlState,
@@ -216,11 +184,7 @@
     - parameter progressBlock:     Called when the image downloading progress gets updated.
     - parameter completionHandler: Called when the image retrieved and set.
     
-<<<<<<< HEAD
-    - returns: A task represents the retriving process.
-=======
-    :returns: A task represents the retrieving process.
->>>>>>> 04caeea5
+    - returns: A task represents the retrieving process.
     */
     public func kf_setImageWithResource(resource: Resource,
                                   forState state: UIControlState,
@@ -259,11 +223,7 @@
     - parameter progressBlock:     Called when the image downloading progress gets updated.
     - parameter completionHandler: Called when the image retrieved and set.
     
-<<<<<<< HEAD
-    - returns: A task represents the retriving process.
-=======
-    :returns: A task represents the retrieving process.
->>>>>>> 04caeea5
+    - returns: A task represents the retrieving process.
     */
     public func kf_setImageWithURL(URL: NSURL,
                         forState state: UIControlState,
@@ -326,11 +286,7 @@
     - parameter resource: Resource object contains information such as `cacheKey` and `downloadURL`.
     - parameter state:    The state that uses the specified image.
     
-<<<<<<< HEAD
-    - returns: A task represents the retriving process.
-=======
-    :returns: A task represents the retrieving process.
->>>>>>> 04caeea5
+    - returns: A task represents the retrieving process.
     */
     public func kf_setBackgroundImageWithResource(resource: Resource,
                                             forState state: UIControlState) -> RetrieveImageTask
@@ -348,11 +304,7 @@
     - parameter URL:   The URL of image for specified state.
     - parameter state: The state that uses the specified image.
     
-<<<<<<< HEAD
-    - returns: A task represents the retriving process.
-=======
-    :returns: A task represents the retrieving process.
->>>>>>> 04caeea5
+    - returns: A task represents the retrieving process.
     */
     public func kf_setBackgroundImageWithURL(URL: NSURL,
                                   forState state: UIControlState) -> RetrieveImageTask
@@ -367,11 +319,7 @@
     - parameter state:            The state that uses the specified image.
     - parameter placeholderImage: A placeholder image when retrieving the image at URL.
     
-<<<<<<< HEAD
-    - returns: A task represents the retriving process.
-=======
-    :returns: A task represents the retrieving process.
->>>>>>> 04caeea5
+    - returns: A task represents the retrieving process.
     */
     public func kf_setBackgroundImageWithResource(resource: Resource,
                                             forState state: UIControlState,
@@ -387,11 +335,7 @@
     - parameter state:            The state that uses the specified image.
     - parameter placeholderImage: A placeholder image when retrieving the image at URL.
     
-<<<<<<< HEAD
-    - returns: A task represents the retriving process.
-=======
-    :returns: A task represents the retrieving process.
->>>>>>> 04caeea5
+    - returns: A task represents the retrieving process.
     */
     public func kf_setBackgroundImageWithURL(URL: NSURL,
                                   forState state: UIControlState,
@@ -408,11 +352,7 @@
     - parameter placeholderImage: A placeholder image when retrieving the image at URL.
     - parameter optionsInfo:      A dictionary could control some behaviors. See `KingfisherOptionsInfo` for more.
     
-<<<<<<< HEAD
-    - returns: A task represents the retriving process.
-=======
-    :returns: A task represents the retrieving process.
->>>>>>> 04caeea5
+    - returns: A task represents the retrieving process.
     */
     public func kf_setBackgroundImageWithResource(resource: Resource,
                                             forState state: UIControlState,
@@ -430,11 +370,7 @@
     - parameter placeholderImage: A placeholder image when retrieving the image at URL.
     - parameter optionsInfo:      A dictionary could control some behaviors. See `KingfisherOptionsInfo` for more.
     
-<<<<<<< HEAD
-    - returns: A task represents the retriving process.
-=======
-    :returns: A task represents the retrieving process.
->>>>>>> 04caeea5
+    - returns: A task represents the retrieving process.
     */
     public func kf_setBackgroundImageWithURL(URL: NSURL,
                                   forState state: UIControlState,
@@ -453,11 +389,7 @@
     - parameter optionsInfo:       A dictionary could control some behaviors. See `KingfisherOptionsInfo` for more.
     - parameter completionHandler: Called when the image retrieved and set.
     
-<<<<<<< HEAD
-    - returns: A task represents the retriving process.
-=======
-    :returns: A task represents the retrieving process.
->>>>>>> 04caeea5
+    - returns: A task represents the retrieving process.
     */
     public func kf_setBackgroundImageWithResource(resource: Resource,
                                             forState state: UIControlState,
@@ -477,11 +409,7 @@
     - parameter optionsInfo:       A dictionary could control some behaviors. See `KingfisherOptionsInfo` for more.
     - parameter completionHandler: Called when the image retrieved and set.
     
-<<<<<<< HEAD
-    - returns: A task represents the retriving process.
-=======
-    :returns: A task represents the retrieving process.
->>>>>>> 04caeea5
+    - returns: A task represents the retrieving process.
     */
     public func kf_setBackgroundImageWithURL(URL: NSURL,
                                   forState state: UIControlState,
@@ -503,11 +431,7 @@
     - parameter progressBlock:     Called when the image downloading progress gets updated.
     - parameter completionHandler: Called when the image retrieved and set.
     
-<<<<<<< HEAD
-    - returns: A task represents the retriving process.
-=======
-    :returns: A task represents the retrieving process.
->>>>>>> 04caeea5
+    - returns: A task represents the retrieving process.
     */
     public func kf_setBackgroundImageWithResource(resource: Resource,
                                             forState state: UIControlState,
@@ -547,11 +471,7 @@
     - parameter progressBlock:     Called when the image downloading progress gets updated.
     - parameter completionHandler: Called when the image retrieved and set.
     
-<<<<<<< HEAD
-    - returns: A task represents the retriving process.
-=======
-    :returns: A task represents the retrieving process.
->>>>>>> 04caeea5
+    - returns: A task represents the retrieving process.
     */
     public func kf_setBackgroundImageWithURL(URL: NSURL,
                                   forState state: UIControlState,
