//
//  ImageCache.swift
//  Kingfisher
//
//  Created by Wei Wang on 15/4/6.
//
//  Copyright (c) 2015 Wei Wang <onevcat@gmail.com>
//
//  Permission is hereby granted, free of charge, to any person obtaining a copy
//  of this software and associated documentation files (the "Software"), to deal
//  in the Software without restriction, including without limitation the rights
//  to use, copy, modify, merge, publish, distribute, sublicense, and/or sell
//  copies of the Software, and to permit persons to whom the Software is
//  furnished to do so, subject to the following conditions:
//
//  The above copyright notice and this permission notice shall be included in
//  all copies or substantial portions of the Software.
//
//  THE SOFTWARE IS PROVIDED "AS IS", WITHOUT WARRANTY OF ANY KIND, EXPRESS OR
//  IMPLIED, INCLUDING BUT NOT LIMITED TO THE WARRANTIES OF MERCHANTABILITY,
//  FITNESS FOR A PARTICULAR PURPOSE AND NONINFRINGEMENT. IN NO EVENT SHALL THE
//  AUTHORS OR COPYRIGHT HOLDERS BE LIABLE FOR ANY CLAIM, DAMAGES OR OTHER
//  LIABILITY, WHETHER IN AN ACTION OF CONTRACT, TORT OR OTHERWISE, ARISING FROM,
//  OUT OF OR IN CONNECTION WITH THE SOFTWARE OR THE USE OR OTHER DEALINGS IN
//  THE SOFTWARE.

import Foundation

/**
This notification will be sent when the disk cache got cleaned either there are cached files expired or the total size exceeding the max allowed size. The manually invoking of `clearDiskCache` method will not trigger this notification.

The `object` of this notification is the `ImageCache` object which sends the notification.

A list of removed hashes (files) could be retrieved by accessing the array under `KingfisherDiskCacheCleanedHashKey` key in `userInfo` of the notification object you received. By checking the array, you could know the hash codes of files are removed.

The main purpose of this notification is supplying a chance to maintain some necessary information on the cached files. See [this wiki](https://github.com/onevcat/Kingfisher/wiki/How-to-implement-ETag-based-304-(Not-Modified)-handling-in-Kingfisher) for a use case on it.
*/
public let KingfisherDidCleanDiskCacheNotification = "com.onevcat.Kingfisher.KingfisherDidCleanDiskCacheNotification"

/**
Key for array of cleaned hashes in `userInfo` of `KingfisherDidCleanDiskCacheNotification`.
*/
public let KingfisherDiskCacheCleanedHashKey = "com.onevcat.Kingfisher.cleanedHash"

private let defaultCacheName = "default"
private let cacheReverseDNS = "com.onevcat.Kingfisher.ImageCache."
private let ioQueueName = "com.onevcat.Kingfisher.ImageCache.ioQueue."
private let processQueueName = "com.onevcat.Kingfisher.ImageCache.processQueue."

private let defaultCacheInstance = ImageCache(name: defaultCacheName)
private let defaultMaxCachePeriodInSecond: NSTimeInterval = 60 * 60 * 24 * 7 //Cache exists for 1 week

/// It represents a task of retrieving image. You can call `cancel` on it to stop the process.
public typealias RetrieveImageDiskTask = dispatch_block_t

/**
Cache type of a cached image.

- None:   The image is not cached yet when retrieving it.
- Memory: The image is cached in memory.
- Disk:   The image is cached in disk.
*/
public enum CacheType {
    case None, Memory, Disk
}

/// `ImageCache` represents both the memory and disk cache system of Kingfisher. While a default image cache object will be used if you prefer the extension methods of Kingfisher, you can create your own cache object and configure it as your need. You should use an `ImageCache` object to manipulate memory and disk cache for Kingfisher.
public class ImageCache {

    //Memory
    private let memoryCache = NSCache()
    
    /// The largest cache cost of memory cache. The total cost is pixel count of all cached images in memory.
    public var maxMemoryCost: UInt = 0 {
        didSet {
            self.memoryCache.totalCostLimit = Int(maxMemoryCost)
        }
    }
    
    //Disk
    private let ioQueue: dispatch_queue_t
    private let diskCachePath: String
    private var fileManager: NSFileManager!
    
    /// The longest time duration of the cache being stored in disk. Default is 1 week.
    public var maxCachePeriodInSecond = defaultMaxCachePeriodInSecond
    
    /// The largest disk size can be taken for the cache. It is the total allocated size of cached files in bytes. Default is 0, which means no limit.
    public var maxDiskCacheSize: UInt = 0
    
    private let processQueue: dispatch_queue_t
    
    /// The default cache.
    public class var defaultCache: ImageCache {
        return defaultCacheInstance
    }
    
    /**
    Init method. Passing a name for the cache. It represents a cache folder in the memory and disk.
    
    - parameter name: Name of the cache. It will be used as the memory cache name and the disk cache folder name. This value should not be an empty string.
    
    - returns: The cache object.
    */
    public init(name: String) {
        
        if name.isEmpty {
            fatalError("[Kingfisher] You should specify a name for the cache. A cache with empty name is not permitted.")
        }
        
        let cacheName = cacheReverseDNS + name
        memoryCache.name = cacheName
        
        let paths = NSSearchPathForDirectoriesInDomains(.CachesDirectory, NSSearchPathDomainMask.UserDomainMask, true)
        diskCachePath = (paths.first! as NSString).stringByAppendingPathComponent(cacheName)
        
        ioQueue = dispatch_queue_create(ioQueueName + name, DISPATCH_QUEUE_SERIAL)
        processQueue = dispatch_queue_create(processQueueName + name, DISPATCH_QUEUE_CONCURRENT)
        
        dispatch_sync(ioQueue, { () -> Void in
            self.fileManager = NSFileManager()
        })
        
        NSNotificationCenter.defaultCenter().addObserver(self, selector: "clearMemoryCache", name: UIApplicationDidReceiveMemoryWarningNotification, object: nil)
        NSNotificationCenter.defaultCenter().addObserver(self, selector: "cleanExpiredDiskCache", name: UIApplicationWillTerminateNotification, object: nil)
        NSNotificationCenter.defaultCenter().addObserver(self, selector: "backgroundCleanExpiredDiskCache", name: UIApplicationDidEnterBackgroundNotification, object: nil)
    }
    
    deinit {
        NSNotificationCenter.defaultCenter().removeObserver(self)
    }
}

// MARK: - Store & Remove
public extension ImageCache {
    /**
    Store an image to cache. It will be saved to both memory and disk. 
    It is an async operation, if you need to do something about the stored image, use `-storeImage:forKey:toDisk:completionHandler:` 
    instead.
    
    - parameter image: The image will be stored.
    - parameter key:   Key for the image.
    */
    public func storeImage(image: UIImage, forKey key: String) {
        storeImage(image, forKey: key, toDisk: true, completionHandler: nil)
    }
    
    /**
    Store an image to cache. It is an async operation.
    
    - parameter image:             The image will be stored.
    - parameter key:               Key for the image.
    - parameter toDisk:            Whether this image should be cached to disk or not. If false, the image will be only cached in memory.
    - parameter completionHandler: Called when stroe operation completes.
    */
    public func storeImage(image: UIImage, forKey key: String, toDisk: Bool, completionHandler: (() -> ())?) {
        memoryCache.setObject(image, forKey: key, cost: image.kf_imageCost)
        
        func callHandlerInMainQueue() {
            if let handler = completionHandler {
                dispatch_async(dispatch_get_main_queue()) {
                    handler()
                }
            }
        }
        
        if toDisk {
            dispatch_async(ioQueue, { () -> Void in
                if let data = UIImagePNGRepresentation(image.kf_normalizedImage()) {
                    if !self.fileManager.fileExistsAtPath(self.diskCachePath) {
                        do {
                            try self.fileManager.createDirectoryAtPath(self.diskCachePath, withIntermediateDirectories: true, attributes: nil)
                        } catch _ {}
                    }
                    
                    self.fileManager.createFileAtPath(self.cachePathForKey(key), contents: data, attributes: nil)
                    callHandlerInMainQueue()
                } else {
                    callHandlerInMainQueue()
                }
            })
        } else {
            callHandlerInMainQueue()
        }
    }
    
    /**
    Remove the image for key for the cache. It will be opted out from both memory and disk.
    It is an async operation, if you need to do something about the stored image, use `-removeImageForKey:fromDisk:completionHandler:` 
    instead.
    
    - parameter key: Key for the image.
    */
    public func removeImageForKey(key: String) {
        removeImageForKey(key, fromDisk: true, completionHandler: nil)
    }
    
    /**
    Remove the image for key for the cache. It is an async operation.
    
    - parameter key:               Key for the image.
    - parameter fromDisk:          Whether this image should be removed from disk or not. If false, the image will be only removed from memory.
    - parameter completionHandler: Called when removal operation completes.
    */
    public func removeImageForKey(key: String, fromDisk: Bool, completionHandler: (() -> ())?) {
        memoryCache.removeObjectForKey(key)
        
        func callHandlerInMainQueue() {
            if let handler = completionHandler {
                dispatch_async(dispatch_get_main_queue()) {
                    handler()
                }
            }
        }
        
        if fromDisk {
            dispatch_async(ioQueue, { () -> Void in
                do {
                    try self.fileManager.removeItemAtPath(self.cachePathForKey(key))
                } catch _ {}
                callHandlerInMainQueue()
            })
        } else {
            callHandlerInMainQueue()
        }
    }
    
}

// MARK: - Get data from cache
extension ImageCache {
    /**
    Get an image for a key from memory or disk.
    
<<<<<<< HEAD
    - parameter key:               Key for the image.
    - parameter options:           Options of retriving image.
    - parameter completionHandler: Called when getting operation completes with image result and cached type of this image. If there is no such key cached, the image will be `nil`.
    
    - returns: The retriving task.
=======
    :param: key               Key for the image.
    :param: options           Options of retrieving image.
    :param: completionHandler Called when getting operation completes with image result and cached type of this image. If there is no such key cached, the image will be `nil`.
    
    :returns: The retrieving task.
>>>>>>> 04caeea5
    */
    public func retrieveImageForKey(key: String, options:KingfisherManager.Options, completionHandler: ((UIImage?, CacheType!) -> ())?) -> RetrieveImageDiskTask? {
        // No completion handler. Not start working and early return.
        guard let completionHandler = completionHandler else {
            return dispatch_block_create(DISPATCH_BLOCK_INHERIT_QOS_CLASS) {}
        }
        
        let block = dispatch_block_create(DISPATCH_BLOCK_INHERIT_QOS_CLASS) {
            if let image = self.retrieveImageInMemoryCacheForKey(key) {
                
                //Found image in memory cache.
                if options.shouldDecode {
                    dispatch_async(self.processQueue, { () -> Void in
                        let result = image.kf_decodedImage(scale: options.scale)
                        dispatch_async(options.queue, { () -> Void in
                            completionHandler(result, .Memory)
                        })
                    })
                } else {
                    completionHandler(image, .Memory)
                }
            } else {
                //Begin to load image from disk
                dispatch_async(self.ioQueue, { () -> Void in
                    
                    if let image = self.retrieveImageInDiskCacheForKey(key, scale: options.scale) {
                        
                        if options.shouldDecode {
                            dispatch_async(self.processQueue, { () -> Void in
                                let result = image.kf_decodedImage(scale: options.scale)
                                self.storeImage(result!, forKey: key, toDisk: false, completionHandler: nil)
                                
                                dispatch_async(options.queue, { () -> Void in
                                    completionHandler(result, .Memory)
                                    return
                                })
                            })
                        } else {
                            self.storeImage(image, forKey: key, toDisk: false, completionHandler: nil)
                            dispatch_async(options.queue, { () -> Void in
                                completionHandler(image, .Disk)
                            })
                        }
                    } else {
                        // No image found from either memory or disk
                        dispatch_async(options.queue, { () -> Void in
                            completionHandler(nil, nil)
                        })
                    }
                })
            }
        }
        
        dispatch_async(dispatch_get_main_queue(), block)
        return block
    }
    
    /**
    Get an image for a key from memory.
    
    - parameter key: Key for the image.
    
    - returns: The image object if it is cached, or `nil` if there is no such key in the cache.
    */
    public func retrieveImageInMemoryCacheForKey(key: String) -> UIImage? {
        return memoryCache.objectForKey(key) as? UIImage
    }
    
    /**
    Get an image for a key from disk.
    
    - parameter key: Key for the image.
    - param scale: The scale factor to assume when interpreting the image data.

    - returns: The image object if it is cached, or `nil` if there is no such key in the cache.
    */
    public func retrieveImageInDiskCacheForKey(key: String, scale: CGFloat = KingfisherManager.DefaultOptions.scale) -> UIImage? {
        return diskImageForKey(key, scale: scale)
    }
}

// MARK: - Clear & Clean
extension ImageCache {
    /**
    Clear memory cache.
    */
    @objc public func clearMemoryCache() {
        memoryCache.removeAllObjects()
    }
    
    /**
    Clear disk cache. This is an async operation.
    */
    public func clearDiskCache() {
        clearDiskCacheWithCompletionHandler(nil)
    }
    
    /**
    Clear disk cache. This is an async operation.
    
    - parameter completionHander: Called after the operation completes.
    */
    public func clearDiskCacheWithCompletionHandler(completionHander: (()->())?) {
        dispatch_async(ioQueue, { () -> Void in
            do {
                try self.fileManager.removeItemAtPath(self.diskCachePath)
            } catch _ {
            }
            do {
                try self.fileManager.createDirectoryAtPath(self.diskCachePath, withIntermediateDirectories: true, attributes: nil)
            } catch _ {
            }
            
            if let completionHander = completionHander {
                dispatch_async(dispatch_get_main_queue(), { () -> Void in
                    completionHander()
                })
            }
        })
    }
    
    /**
    Clean expired disk cache. This is an async operation.
    */
    @objc public func cleanExpiredDiskCache() {
        cleanExpiredDiskCacheWithCompletionHander(nil)
    }
    
    /**
    Clean expired disk cache. This is an async operation.
    
    - parameter completionHandler: Called after the operation completes.
    */
    public func cleanExpiredDiskCacheWithCompletionHander(completionHandler: (()->())?) {
        // Do things in cocurrent io queue
        dispatch_async(ioQueue, { () -> Void in
            let diskCacheURL = NSURL(fileURLWithPath: self.diskCachePath)
                
                let resourceKeys = [NSURLIsDirectoryKey, NSURLContentModificationDateKey, NSURLTotalFileAllocatedSizeKey]
                let expiredDate = NSDate(timeIntervalSinceNow: -self.maxCachePeriodInSecond)
                var cachedFiles = [NSURL: [NSObject: AnyObject]]()
                var URLsToDelete = [NSURL]()
                
                var diskCacheSize: UInt = 0
                
                if let fileEnumerator = self.fileManager.enumeratorAtURL(diskCacheURL,
                    includingPropertiesForKeys: resourceKeys,
                    options: NSDirectoryEnumerationOptions.SkipsHiddenFiles,
                    errorHandler: nil) {
                        
                    for fileURL in fileEnumerator.allObjects as! [NSURL] {
                            
                        do {
                            let resourceValues = try fileURL.resourceValuesForKeys(resourceKeys)
                            // If it is a Directory. Continue to next file URL.
                            if let isDirectory = resourceValues[NSURLIsDirectoryKey] as? NSNumber {
                                if isDirectory.boolValue {
                                    continue
                                }
                            }
                            
                            // If this file is expired, add it to URLsToDelete
                            if let modificationDate = resourceValues[NSURLContentModificationDateKey] as? NSDate {
                                if modificationDate.laterDate(expiredDate) == expiredDate {
                                    URLsToDelete.append(fileURL)
                                    continue
                                }
                            }
                            
                            if let fileSize = resourceValues[NSURLTotalFileAllocatedSizeKey] as? NSNumber {
                                diskCacheSize += fileSize.unsignedLongValue
                                cachedFiles[fileURL] = resourceValues
                            }
                        } catch _ {
                        }
                        
                    }
                }
                
                for fileURL in URLsToDelete {
                    do {
                        try self.fileManager.removeItemAtURL(fileURL)
                    } catch _ {
                    }
                }
                
                if self.maxDiskCacheSize > 0 && diskCacheSize > self.maxDiskCacheSize {
                    let targetSize = self.maxDiskCacheSize / 2
                    
                    // Sort files by last modify date. We want to clean from the oldest files.
                    let sortedFiles = cachedFiles.keysSortedByValue({ (resourceValue1, resourceValue2) -> Bool in

                        if let date1 = resourceValue1[NSURLContentModificationDateKey] as? NSDate {
                            if let date2 = resourceValue2[NSURLContentModificationDateKey] as? NSDate {
                                return date1.compare(date2) == .OrderedAscending
                            }
                        }
                        // Not valid date information. This should not happen. Just in case.
                        return true
                    })
                    
                    for fileURL in sortedFiles {
                        
                        do {
                            try self.fileManager.removeItemAtURL(fileURL)
                        } catch {
                            
                        }
                        
                        URLsToDelete.append(fileURL)
                        
                        if let fileSize = cachedFiles[fileURL]?[NSURLTotalFileAllocatedSizeKey] as? NSNumber {
                            diskCacheSize -= fileSize.unsignedLongValue
                        }
                        
                        if diskCacheSize < targetSize {
                            break
                        }
                    }
                }
                
                dispatch_async(dispatch_get_main_queue(), { () -> Void in
                    
                    if URLsToDelete.count != 0 {
                        let cleanedHashes = URLsToDelete.map({ (url) -> String in
                            return url.lastPathComponent!
                        })
                        
                        NSNotificationCenter.defaultCenter().postNotificationName(KingfisherDidCleanDiskCacheNotification, object: self, userInfo: [KingfisherDiskCacheCleanedHashKey: cleanedHashes])
                    }
                    
                    if let completionHandler = completionHandler {
                        completionHandler()
                    }
                })
        })
    }
    
    /**
    Clean expired disk cache when app in background. This is an async operation.
    In most cases, you should not call this method explicitly. 
    It will be called automatically when `UIApplicationDidEnterBackgroundNotification` received.
    */
    @objc public func backgroundCleanExpiredDiskCache() {
        
        func endBackgroundTask(inout task: UIBackgroundTaskIdentifier) {
            UIApplication.sharedApplication().endBackgroundTask(task)
            task = UIBackgroundTaskInvalid
        }
        
        var backgroundTask: UIBackgroundTaskIdentifier!
        
        backgroundTask = UIApplication.sharedApplication().beginBackgroundTaskWithExpirationHandler { () -> Void in
            endBackgroundTask(&backgroundTask!)
        }
        
        cleanExpiredDiskCacheWithCompletionHander { () -> () in
            endBackgroundTask(&backgroundTask!)
        }
    }
}


// MARK: - Check cache status
public extension ImageCache {
    
    /**
    *  Cache result for checking whether an image is cached for a key.
    */
    public struct CacheCheckResult {
        public let cached: Bool
        public let cacheType: CacheType?
    }
    
    /**
    Check whether an image is cached for a key.
    
    - parameter key: Key for the image.
    
    - returns: The check result.
    */
    public func isImageCachedForKey(key: String) -> CacheCheckResult {
        
        if memoryCache.objectForKey(key) != nil {
            return CacheCheckResult(cached: true, cacheType: .Memory)
        }
        
        let filePath = cachePathForKey(key)
        
        if fileManager.fileExistsAtPath(filePath) {
            return CacheCheckResult(cached: true, cacheType: .Disk)
        }
        
        return CacheCheckResult(cached: false, cacheType: nil)
    }
    
    /**
    Get the hash for the key. This could be used for matching files.
    
    - parameter key: The key which is used for caching.
    
    - returns: Corresponding hash.
    */
    public func hashForKey(key: String) -> String {
        return cacheFileNameForKey(key)
    }
    
    /**
    Calculate the disk size taken by cache. 
    It is the total allocated size of the cached files in bytes.
    
    - parameter completionHandler: Called with the calculated size when finishes.
    */
    public func calculateDiskCacheSizeWithCompletionHandler(completionHandler: ((size: UInt) -> ())?) {
        dispatch_async(ioQueue, { () -> Void in
            let diskCacheURL = NSURL(fileURLWithPath: self.diskCachePath)
                
            let resourceKeys = [NSURLIsDirectoryKey, NSURLTotalFileAllocatedSizeKey]
            var diskCacheSize: UInt = 0
            
            if let fileEnumerator = self.fileManager.enumeratorAtURL(diskCacheURL,
                includingPropertiesForKeys: resourceKeys,
                options: NSDirectoryEnumerationOptions.SkipsHiddenFiles,
                errorHandler: nil) {
                    
                    for fileURL in fileEnumerator.allObjects as! [NSURL] {
                        
                        do {
                            let resourceValues = try fileURL.resourceValuesForKeys(resourceKeys)
                            // If it is a Directory. Continue to next file URL.
                            if let isDirectory = resourceValues[NSURLIsDirectoryKey]?.boolValue {
                                if isDirectory {
                                    continue
                                }
                            }
                            
                            if let fileSize = resourceValues[NSURLTotalFileAllocatedSizeKey] as? NSNumber {
                                diskCacheSize += fileSize.unsignedLongValue
                            }
                        } catch _ {
                        }
                        
                    }
            }
            
            dispatch_async(dispatch_get_main_queue(), { () -> Void in
                if let completionHandler = completionHandler {
                    completionHandler(size: diskCacheSize)
                }
            })
        })
    }
}

// MARK: - Internal Helper
extension ImageCache {
    
    func diskImageForKey(key: String, scale: CGFloat) -> UIImage? {
        if let data = diskImageDataForKey(key) {
            if let image = UIImage(data: data, scale: scale) {
                return image
            } else {
                return nil
            }
        } else {
            return nil
        }
    }
    
    func diskImageDataForKey(key: String) -> NSData? {
        let filePath = cachePathForKey(key)
        return NSData(contentsOfFile: filePath)
    }
    
    func cachePathForKey(key: String) -> String {
        let fileName = cacheFileNameForKey(key)
        return (diskCachePath as NSString).stringByAppendingPathComponent(fileName)
    }
    
    func cacheFileNameForKey(key: String) -> String {
        return key.kf_MD5()
    }
}

extension UIImage {
    var kf_imageCost: Int {
        return Int(size.height * size.width * scale * scale)
    }
}

extension Dictionary {
    func keysSortedByValue(isOrderedBefore:(Value, Value) -> Bool) -> [Key] {
        var array = Array(self)
        array.sortInPlace {
            let (_, lv) = $0
            let (_, rv) = $1
            return isOrderedBefore(lv, rv)
        }
        return array.map {
            let (k, _) = $0
            return k
        }
    }
}
<|MERGE_RESOLUTION|>--- conflicted
+++ resolved
@@ -232,19 +232,11 @@
     /**
     Get an image for a key from memory or disk.
     
-<<<<<<< HEAD
     - parameter key:               Key for the image.
-    - parameter options:           Options of retriving image.
+    - parameter options:           Options of retrieving image.
     - parameter completionHandler: Called when getting operation completes with image result and cached type of this image. If there is no such key cached, the image will be `nil`.
     
-    - returns: The retriving task.
-=======
-    :param: key               Key for the image.
-    :param: options           Options of retrieving image.
-    :param: completionHandler Called when getting operation completes with image result and cached type of this image. If there is no such key cached, the image will be `nil`.
-    
-    :returns: The retrieving task.
->>>>>>> 04caeea5
+    - returns: The retrieving task.
     */
     public func retrieveImageForKey(key: String, options:KingfisherManager.Options, completionHandler: ((UIImage?, CacheType!) -> ())?) -> RetrieveImageDiskTask? {
         // No completion handler. Not start working and early return.
