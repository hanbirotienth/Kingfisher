--- conflicted
+++ resolved
@@ -83,16 +83,10 @@
 - InvalidURL: The URL is invalid.
 */
 public enum KingfisherError: Int {
-<<<<<<< HEAD
     case badData = 10000
     case notModified = 10001
+    case InvalidStatusCode = 10002
     case invalidURL = 20000
-=======
-    case BadData = 10000
-    case NotModified = 10001
-    case InvalidStatusCode = 10002
-    case InvalidURL = 20000
->>>>>>> 86ae54d1
 }
 
 /// Protocol of `ImageDownloader`.
@@ -374,17 +368,13 @@
     */
     internal func urlSession(_ session: URLSession, dataTask: URLSessionDataTask, didReceive response: URLResponse, completionHandler: (URLSession.ResponseDisposition) -> Void) {
         
-<<<<<<< HEAD
-        completionHandler(Foundation.URLSession.ResponseDisposition.allow)
-=======
         // If server response is not 200,201 or 304, inform the callback handler with InvalidStatusCode error.
         // InvalidStatusCode error has userInfo which include statusCode and localizedString.
         if let statusCode = (response as? NSHTTPURLResponse)?.statusCode, let URL = dataTask.originalRequest?.URL where statusCode != 200 && statusCode != 201 && statusCode != 304 {
             callbackWithImage(nil, error: NSError(domain: KingfisherErrorDomain, code: KingfisherError.InvalidStatusCode.rawValue, userInfo: ["statusCode": statusCode, "localizedStringForStatusCode": NSHTTPURLResponse.localizedStringForStatusCode(statusCode)]), imageURL: URL, originalData: nil)
         }
         
-        completionHandler(NSURLSessionResponseDisposition.Allow)
->>>>>>> 86ae54d1
+        completionHandler(Foundation.URLSession.ResponseDisposition.allow)
     }
     
     /**
