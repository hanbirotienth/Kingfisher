--- conflicted
+++ resolved
@@ -252,75 +252,7 @@
     }
 }
 
-<<<<<<< HEAD
+
 @objc extension ImageView {
-=======
-
-// MARK: - Deprecated. Only for back compatibility.
-/**
-*	Set image to use from web. Deprecated. Use `kf` namespacing instead.
-*/
-extension ImageView {
-    /**
-    Set an image with a resource, a placeholder image, options, progress handler and completion handler.
-    
-    - parameter resource:          Resource object contains information such as `cacheKey` and `downloadURL`.
-    - parameter placeholder:       A placeholder image when retrieving the image at URL.
-    - parameter options:           A dictionary could control some behaviors. See `KingfisherOptionsInfo` for more.
-    - parameter progressBlock:     Called when the image downloading progress gets updated.
-    - parameter completionHandler: Called when the image retrieved and set.
-    
-    - returns: A task represents the retrieving process.
-     
-    - note: Both the `progressBlock` and `completionHandler` will be invoked in main thread. 
-     The `CallbackDispatchQueue` specified in `optionsInfo` will not be used in callbacks of this method.
-    */
-    @available(*, deprecated, message: "Extensions directly on image views are deprecated. Use `imageView.kf.setImage` instead.", renamed: "kf.setImage")
-    @discardableResult
-    public func kf_setImage(with resource: Resource?,
-                              placeholder: Placeholder? = nil,
-                                  options: KingfisherOptionsInfo? = nil,
-                            progressBlock: DownloadProgressBlock? = nil,
-                        completionHandler: CompletionHandler? = nil) -> RetrieveImageTask
-    {
-        return kf.setImage(with: resource, placeholder: placeholder, options: options, progressBlock: progressBlock, completionHandler: completionHandler)
-    }
-    
-    /**
-     Cancel the image download task bounded to the image view if it is running.
-     Nothing will happen if the downloading has already finished.
-     */
-    @available(*, deprecated, message: "Extensions directly on image views are deprecated. Use `imageView.kf.cancelDownloadTask` instead.", renamed: "kf.cancelDownloadTask")
-    public func kf_cancelDownloadTask() { kf.cancelDownloadTask() }
-    
-    /// Get the image URL binded to this image view.
-    @available(*, deprecated, message: "Extensions directly on image views are deprecated. Use `imageView.kf.webURL` instead.", renamed: "kf.webURL")
-    public var kf_webURL: URL? { return kf.webURL }
-    
-    /// Holds which indicator type is going to be used.
-    /// Default is .none, means no indicator will be shown.
-    @available(*, deprecated, message: "Extensions directly on image views are deprecated. Use `imageView.kf.indicatorType` instead.", renamed: "kf.indicatorType")
-    public var kf_indicatorType: IndicatorType {
-        get { return kf.indicatorType }
-        set { kf.indicatorType = newValue }
-    }
-    
-    @available(*, deprecated, message: "Extensions directly on image views are deprecated. Use `imageView.kf.indicator` instead.", renamed: "kf.indicator")
-    /// Holds any type that conforms to the protocol `Indicator`.
-    /// The protocol `Indicator` has a `view` property that will be shown when loading an image.
-    /// It will be `nil` if `kf_indicatorType` is `.none`.
-    public private(set) var kf_indicator: Indicator? {
-        get { return kf.indicator }
-        set { kf.indicator = newValue }
-    }
-    
-    @available(*, deprecated, message: "Extensions directly on image views are deprecated.", renamed: "kf.imageTask")
-    fileprivate var kf_imageTask: RetrieveImageTask? { return kf.imageTask }
-    @available(*, deprecated, message: "Extensions directly on image views are deprecated.", renamed: "kf.setImageTask")
-    fileprivate func kf_setImageTask(_ task: RetrieveImageTask?) { kf.setImageTask(task) }
-    @available(*, deprecated, message: "Extensions directly on image views are deprecated.", renamed: "kf.setWebURL")
-    fileprivate func kf_setWebURL(_ url: URL) { kf.setWebURL(url) }
-
->>>>>>> ad385f17
     func shouldPreloadAllAnimation() -> Bool { return true }
 }