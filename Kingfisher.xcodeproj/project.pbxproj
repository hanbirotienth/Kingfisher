// !$*UTF8*$!
{
	archiveVersion = 1;
	classes = {
	};
	objectVersion = 54;
	objects = {

/* Begin PBXBuildFile section */
		07292245263B02F00089E810 /* KFAnimatedImage.swift in Sources */ = {isa = PBXBuildFile; fileRef = 07292244263B02F00089E810 /* KFAnimatedImage.swift */; };
		22FDCE0E2700078B0044D11E /* CPListItem+Kingfisher.swift in Sources */ = {isa = PBXBuildFile; fileRef = 22FDCE0D2700078B0044D11E /* CPListItem+Kingfisher.swift */; };
		4B10480D216F157000300C61 /* ImageDataProcessor.swift in Sources */ = {isa = PBXBuildFile; fileRef = 4B10480C216F157000300C61 /* ImageDataProcessor.swift */; };
		4B46CC5F217449C600D90C4A /* MemoryStorage.swift in Sources */ = {isa = PBXBuildFile; fileRef = 4B46CC5E217449C600D90C4A /* MemoryStorage.swift */; };
		4B46CC64217449E000D90C4A /* Storage.swift in Sources */ = {isa = PBXBuildFile; fileRef = 4B46CC63217449E000D90C4A /* Storage.swift */; };
		4B46CC6921744AC500D90C4A /* DiskStorage.swift in Sources */ = {isa = PBXBuildFile; fileRef = 4B46CC6821744AC500D90C4A /* DiskStorage.swift */; };
		4B8351C8217066580081EED8 /* StubHelpers.swift in Sources */ = {isa = PBXBuildFile; fileRef = 4B8351C7217066580081EED8 /* StubHelpers.swift */; };
		4B8351CC217084660081EED8 /* Runtime.swift in Sources */ = {isa = PBXBuildFile; fileRef = 4B8351CB217084660081EED8 /* Runtime.swift */; };
		4B88CEB02646C056009EBB41 /* KFImageProtocol.swift in Sources */ = {isa = PBXBuildFile; fileRef = 4B88CEAF2646C056009EBB41 /* KFImageProtocol.swift */; };
		4B88CEB22646C653009EBB41 /* KFImageRenderer.swift in Sources */ = {isa = PBXBuildFile; fileRef = 4B88CEB12646C653009EBB41 /* KFImageRenderer.swift */; };
		4B88CEB42646D0BF009EBB41 /* ImageContext.swift in Sources */ = {isa = PBXBuildFile; fileRef = 4B88CEB32646D0BF009EBB41 /* ImageContext.swift */; };
		4B8E2917216F3F7F0095FAD1 /* ImageDownloaderDelegate.swift in Sources */ = {isa = PBXBuildFile; fileRef = 4B8E2916216F3F7F0095FAD1 /* ImageDownloaderDelegate.swift */; };
		4B8E291C216F40AA0095FAD1 /* AuthenticationChallengeResponsable.swift in Sources */ = {isa = PBXBuildFile; fileRef = 4B8E291B216F40AA0095FAD1 /* AuthenticationChallengeResponsable.swift */; };
		4BA3BF1E228BCDD100909201 /* DataReceivingSideEffectTests.swift in Sources */ = {isa = PBXBuildFile; fileRef = 4BA3BF1D228BCDD100909201 /* DataReceivingSideEffectTests.swift */; };
		4BCFF7A621990DB70055AAC4 /* MemoryStorageTests.swift in Sources */ = {isa = PBXBuildFile; fileRef = 4BCFF7A521990DB60055AAC4 /* MemoryStorageTests.swift */; };
		4BCFF7AA219932390055AAC4 /* DiskStorageTests.swift in Sources */ = {isa = PBXBuildFile; fileRef = 4BCFF7A9219932390055AAC4 /* DiskStorageTests.swift */; };
		4BD821622189FC0C0084CC21 /* SessionDelegate.swift in Sources */ = {isa = PBXBuildFile; fileRef = 4BD821612189FC0C0084CC21 /* SessionDelegate.swift */; };
		4BD821672189FD330084CC21 /* SessionDataTask.swift in Sources */ = {isa = PBXBuildFile; fileRef = 4BD821662189FD330084CC21 /* SessionDataTask.swift */; };
		4BE688F722FD513100B11168 /* NSButton+Kingfisher.swift in Sources */ = {isa = PBXBuildFile; fileRef = D12AB6AD215D2BB50013BA68 /* NSButton+Kingfisher.swift */; };
		4BE688F822FD513700B11168 /* WKInterfaceImage+Kingfisher.swift in Sources */ = {isa = PBXBuildFile; fileRef = D12AB6AF215D2BB50013BA68 /* WKInterfaceImage+Kingfisher.swift */; };
		76FB4FD2262D773E006D15F8 /* GraphicsContext.swift in Sources */ = {isa = PBXBuildFile; fileRef = 76FB4FD1262D773E006D15F8 /* GraphicsContext.swift */; };
		C9286407228584EB00257182 /* ImageProgressive.swift in Sources */ = {isa = PBXBuildFile; fileRef = C9286406228584EB00257182 /* ImageProgressive.swift */; };
		D1132C9725919F69003E528D /* KFOptionsSetter.swift in Sources */ = {isa = PBXBuildFile; fileRef = D1132C9625919F69003E528D /* KFOptionsSetter.swift */; };
		D11D9B72245FA6F700C5A0AE /* RetryStrategy.swift in Sources */ = {isa = PBXBuildFile; fileRef = D11D9B71245FA6F700C5A0AE /* RetryStrategy.swift */; };
		D12AB6C0215D2BB50013BA68 /* RequestModifier.swift in Sources */ = {isa = PBXBuildFile; fileRef = D12AB69D215D2BB50013BA68 /* RequestModifier.swift */; };
		D12AB6C4215D2BB50013BA68 /* Resource.swift in Sources */ = {isa = PBXBuildFile; fileRef = D12AB69E215D2BB50013BA68 /* Resource.swift */; };
		D12AB6C8215D2BB50013BA68 /* ImageDownloader.swift in Sources */ = {isa = PBXBuildFile; fileRef = D12AB69F215D2BB50013BA68 /* ImageDownloader.swift */; };
		D12AB6CC215D2BB50013BA68 /* ImageModifier.swift in Sources */ = {isa = PBXBuildFile; fileRef = D12AB6A0215D2BB50013BA68 /* ImageModifier.swift */; };
		D12AB6D0215D2BB50013BA68 /* ImagePrefetcher.swift in Sources */ = {isa = PBXBuildFile; fileRef = D12AB6A1215D2BB50013BA68 /* ImagePrefetcher.swift */; };
		D12AB6D4215D2BB50013BA68 /* Image.swift in Sources */ = {isa = PBXBuildFile; fileRef = D12AB6A3215D2BB50013BA68 /* Image.swift */; };
		D12AB6D8215D2BB50013BA68 /* ImageTransition.swift in Sources */ = {isa = PBXBuildFile; fileRef = D12AB6A4215D2BB50013BA68 /* ImageTransition.swift */; };
		D12AB6DC215D2BB50013BA68 /* ImageProcessor.swift in Sources */ = {isa = PBXBuildFile; fileRef = D12AB6A5215D2BB50013BA68 /* ImageProcessor.swift */; };
		D12AB6E0215D2BB50013BA68 /* Filter.swift in Sources */ = {isa = PBXBuildFile; fileRef = D12AB6A6215D2BB50013BA68 /* Filter.swift */; };
		D12AB6E4215D2BB50013BA68 /* Placeholder.swift in Sources */ = {isa = PBXBuildFile; fileRef = D12AB6A7215D2BB50013BA68 /* Placeholder.swift */; };
		D12AB6E8215D2BB50013BA68 /* GIFAnimatedImage.swift in Sources */ = {isa = PBXBuildFile; fileRef = D12AB6A8215D2BB50013BA68 /* GIFAnimatedImage.swift */; };
		D12AB6F4215D2BB50013BA68 /* ImageView+Kingfisher.swift in Sources */ = {isa = PBXBuildFile; fileRef = D12AB6AC215D2BB50013BA68 /* ImageView+Kingfisher.swift */; };
		D12AB6FC215D2BB50013BA68 /* UIButton+Kingfisher.swift in Sources */ = {isa = PBXBuildFile; fileRef = D12AB6AE215D2BB50013BA68 /* UIButton+Kingfisher.swift */; };
		D12AB704215D2BB50013BA68 /* Kingfisher.swift in Sources */ = {isa = PBXBuildFile; fileRef = D12AB6B1215D2BB50013BA68 /* Kingfisher.swift */; };
		D12AB708215D2BB50013BA68 /* KingfisherError.swift in Sources */ = {isa = PBXBuildFile; fileRef = D12AB6B2215D2BB50013BA68 /* KingfisherError.swift */; };
		D12AB70C215D2BB50013BA68 /* KingfisherManager.swift in Sources */ = {isa = PBXBuildFile; fileRef = D12AB6B3215D2BB50013BA68 /* KingfisherManager.swift */; };
		D12AB710215D2BB50013BA68 /* KingfisherOptionsInfo.swift in Sources */ = {isa = PBXBuildFile; fileRef = D12AB6B4215D2BB50013BA68 /* KingfisherOptionsInfo.swift */; };
		D12AB714215D2BB50013BA68 /* ImageCache.swift in Sources */ = {isa = PBXBuildFile; fileRef = D12AB6B6215D2BB50013BA68 /* ImageCache.swift */; };
		D12AB718215D2BB50013BA68 /* CacheSerializer.swift in Sources */ = {isa = PBXBuildFile; fileRef = D12AB6B7215D2BB50013BA68 /* CacheSerializer.swift */; };
		D12AB71C215D2BB50013BA68 /* FormatIndicatedCacheSerializer.swift in Sources */ = {isa = PBXBuildFile; fileRef = D12AB6B8215D2BB50013BA68 /* FormatIndicatedCacheSerializer.swift */; };
		D12AB724215D2BB50013BA68 /* Box.swift in Sources */ = {isa = PBXBuildFile; fileRef = D12AB6BB215D2BB50013BA68 /* Box.swift */; };
		D12AB728215D2BB50013BA68 /* String+MD5.swift in Sources */ = {isa = PBXBuildFile; fileRef = D12AB6BC215D2BB50013BA68 /* String+MD5.swift */; };
		D12AB72C215D2BB50013BA68 /* Indicator.swift in Sources */ = {isa = PBXBuildFile; fileRef = D12AB6BE215D2BB50013BA68 /* Indicator.swift */; };
		D12AB730215D2BB50013BA68 /* AnimatedImageView.swift in Sources */ = {isa = PBXBuildFile; fileRef = D12AB6BF215D2BB50013BA68 /* AnimatedImageView.swift */; };
		D12E0C4F1C47F23500AC98AD /* dancing-banana.gif in Resources */ = {isa = PBXBuildFile; fileRef = D12E0C441C47F23500AC98AD /* dancing-banana.gif */; };
		D12E0C501C47F23500AC98AD /* ImageCacheTests.swift in Sources */ = {isa = PBXBuildFile; fileRef = D12E0C451C47F23500AC98AD /* ImageCacheTests.swift */; };
		D12E0C511C47F23500AC98AD /* ImageDownloaderTests.swift in Sources */ = {isa = PBXBuildFile; fileRef = D12E0C461C47F23500AC98AD /* ImageDownloaderTests.swift */; };
		D12E0C521C47F23500AC98AD /* ImageExtensionTests.swift in Sources */ = {isa = PBXBuildFile; fileRef = D12E0C471C47F23500AC98AD /* ImageExtensionTests.swift */; };
		D12E0C531C47F23500AC98AD /* ImageViewExtensionTests.swift in Sources */ = {isa = PBXBuildFile; fileRef = D12E0C481C47F23500AC98AD /* ImageViewExtensionTests.swift */; };
		D12E0C551C47F23500AC98AD /* KingfisherManagerTests.swift in Sources */ = {isa = PBXBuildFile; fileRef = D12E0C4A1C47F23500AC98AD /* KingfisherManagerTests.swift */; };
		D12E0C561C47F23500AC98AD /* KingfisherOptionsInfoTests.swift in Sources */ = {isa = PBXBuildFile; fileRef = D12E0C4B1C47F23500AC98AD /* KingfisherOptionsInfoTests.swift */; };
		D12E0C571C47F23500AC98AD /* KingfisherTestHelper.swift in Sources */ = {isa = PBXBuildFile; fileRef = D12E0C4C1C47F23500AC98AD /* KingfisherTestHelper.swift */; };
		D12E0C581C47F23500AC98AD /* UIButtonExtensionTests.swift in Sources */ = {isa = PBXBuildFile; fileRef = D12E0C4E1C47F23500AC98AD /* UIButtonExtensionTests.swift */; };
		D12EB83C24DD8EFC00329EE1 /* NSTextAttachment+Kingfisher.swift in Sources */ = {isa = PBXBuildFile; fileRef = D12EB83B24DD8EFC00329EE1 /* NSTextAttachment+Kingfisher.swift */; };
		D13646742165A1A100A33652 /* Result.swift in Sources */ = {isa = PBXBuildFile; fileRef = D13646732165A1A100A33652 /* Result.swift */; };
		D16CC3D624E02E9500F1A515 /* AVAssetImageDataProvider.swift in Sources */ = {isa = PBXBuildFile; fileRef = D16CC3D524E02E9500F1A515 /* AVAssetImageDataProvider.swift */; };
		D16FEA3A23078C63006E67D5 /* LICENSE in Resources */ = {isa = PBXBuildFile; fileRef = D16FE9F623078C63006E67D5 /* LICENSE */; };
		D16FEA3B23078C63006E67D5 /* README.md in Resources */ = {isa = PBXBuildFile; fileRef = D16FE9F723078C63006E67D5 /* README.md */; };
		D16FEA3C23078C63006E67D5 /* LSStubRequest.m in Sources */ = {isa = PBXBuildFile; fileRef = D16FE9FA23078C63006E67D5 /* LSStubRequest.m */; };
		D16FEA3D23078C63006E67D5 /* LSStubResponse.m in Sources */ = {isa = PBXBuildFile; fileRef = D16FE9FB23078C63006E67D5 /* LSStubResponse.m */; };
		D16FEA3E23078C63006E67D5 /* LSNocilla.m in Sources */ = {isa = PBXBuildFile; fileRef = D16FE9FE23078C63006E67D5 /* LSNocilla.m */; };
		D16FEA3F23078C63006E67D5 /* LSHTTPRequestDiff.m in Sources */ = {isa = PBXBuildFile; fileRef = D16FEA0023078C63006E67D5 /* LSHTTPRequestDiff.m */; };
		D16FEA4023078C63006E67D5 /* LSHTTPClientHook.m in Sources */ = {isa = PBXBuildFile; fileRef = D16FEA0423078C63006E67D5 /* LSHTTPClientHook.m */; };
		D16FEA4123078C63006E67D5 /* NSURLRequest+LSHTTPRequest.m in Sources */ = {isa = PBXBuildFile; fileRef = D16FEA0723078C63006E67D5 /* NSURLRequest+LSHTTPRequest.m */; };
		D16FEA4223078C63006E67D5 /* LSNSURLHook.m in Sources */ = {isa = PBXBuildFile; fileRef = D16FEA0C23078C63006E67D5 /* LSNSURLHook.m */; };
		D16FEA4323078C63006E67D5 /* NSURLRequest+DSL.m in Sources */ = {isa = PBXBuildFile; fileRef = D16FEA0D23078C63006E67D5 /* NSURLRequest+DSL.m */; };
		D16FEA4423078C63006E67D5 /* LSHTTPStubURLProtocol.m in Sources */ = {isa = PBXBuildFile; fileRef = D16FEA0E23078C63006E67D5 /* LSHTTPStubURLProtocol.m */; };
		D16FEA4523078C63006E67D5 /* ASIHTTPRequestStub.m in Sources */ = {isa = PBXBuildFile; fileRef = D16FEA1123078C63006E67D5 /* ASIHTTPRequestStub.m */; };
		D16FEA4623078C63006E67D5 /* LSASIHTTPRequestHook.m in Sources */ = {isa = PBXBuildFile; fileRef = D16FEA1323078C63006E67D5 /* LSASIHTTPRequestHook.m */; };
		D16FEA4723078C63006E67D5 /* LSASIHTTPRequestAdapter.m in Sources */ = {isa = PBXBuildFile; fileRef = D16FEA1423078C63006E67D5 /* LSASIHTTPRequestAdapter.m */; };
		D16FEA4823078C63006E67D5 /* LSNSURLSessionHook.m in Sources */ = {isa = PBXBuildFile; fileRef = D16FEA1823078C63006E67D5 /* LSNSURLSessionHook.m */; };
		D16FEA4923078C63006E67D5 /* NSRegularExpression+Matcheable.m in Sources */ = {isa = PBXBuildFile; fileRef = D16FEA2223078C63006E67D5 /* NSRegularExpression+Matcheable.m */; };
		D16FEA4A23078C63006E67D5 /* NSString+Matcheable.m in Sources */ = {isa = PBXBuildFile; fileRef = D16FEA2423078C63006E67D5 /* NSString+Matcheable.m */; };
		D16FEA4B23078C63006E67D5 /* NSData+Matcheable.m in Sources */ = {isa = PBXBuildFile; fileRef = D16FEA2523078C63006E67D5 /* NSData+Matcheable.m */; };
		D16FEA4C23078C63006E67D5 /* LSDataMatcher.m in Sources */ = {isa = PBXBuildFile; fileRef = D16FEA2623078C63006E67D5 /* LSDataMatcher.m */; };
		D16FEA4D23078C63006E67D5 /* LSMatcher.m in Sources */ = {isa = PBXBuildFile; fileRef = D16FEA2723078C63006E67D5 /* LSMatcher.m */; };
		D16FEA4E23078C63006E67D5 /* LSRegexMatcher.m in Sources */ = {isa = PBXBuildFile; fileRef = D16FEA2823078C63006E67D5 /* LSRegexMatcher.m */; };
		D16FEA4F23078C63006E67D5 /* LSStringMatcher.m in Sources */ = {isa = PBXBuildFile; fileRef = D16FEA2A23078C63006E67D5 /* LSStringMatcher.m */; };
		D16FEA5023078C63006E67D5 /* NSString+Nocilla.m in Sources */ = {isa = PBXBuildFile; fileRef = D16FEA3023078C63006E67D5 /* NSString+Nocilla.m */; };
		D16FEA5123078C63006E67D5 /* NSData+Nocilla.m in Sources */ = {isa = PBXBuildFile; fileRef = D16FEA3123078C63006E67D5 /* NSData+Nocilla.m */; };
		D16FEA5223078C63006E67D5 /* LSHTTPRequestDSLRepresentation.m in Sources */ = {isa = PBXBuildFile; fileRef = D16FEA3423078C63006E67D5 /* LSHTTPRequestDSLRepresentation.m */; };
		D16FEA5323078C63006E67D5 /* LSStubResponseDSL.m in Sources */ = {isa = PBXBuildFile; fileRef = D16FEA3623078C63006E67D5 /* LSStubResponseDSL.m */; };
		D16FEA5423078C63006E67D5 /* LSStubRequestDSL.m in Sources */ = {isa = PBXBuildFile; fileRef = D16FEA3723078C63006E67D5 /* LSStubRequestDSL.m */; };
		D16FEA5523079707006E67D5 /* NSButtonExtensionTests.swift in Sources */ = {isa = PBXBuildFile; fileRef = 185218B51CC07F8300BD58DE /* NSButtonExtensionTests.swift */; };
		D1839845216E333E003927D3 /* Delegate.swift in Sources */ = {isa = PBXBuildFile; fileRef = D1839844216E333E003927D3 /* Delegate.swift */; };
		D186696D21834261002B502E /* ImageDrawingTests.swift in Sources */ = {isa = PBXBuildFile; fileRef = D186696C21834261002B502E /* ImageDrawingTests.swift */; };
		D1889534258F7649003B73BE /* KFImageOptions.swift in Sources */ = {isa = PBXBuildFile; fileRef = D1889533258F7648003B73BE /* KFImageOptions.swift */; };
		D18B3222251852E100662F63 /* KF.swift in Sources */ = {isa = PBXBuildFile; fileRef = D18B3221251852E100662F63 /* KF.swift */; };
		D1A1CC9A219FAB4B00263AD8 /* Source.swift in Sources */ = {isa = PBXBuildFile; fileRef = D1A1CC99219FAB4B00263AD8 /* Source.swift */; };
		D1A1CC9F21A0F98600263AD8 /* ImageDataProviderTests.swift in Sources */ = {isa = PBXBuildFile; fileRef = D1A1CC9E21A0F98600263AD8 /* ImageDataProviderTests.swift */; };
		D1A37BDE215D34E8009B39B7 /* ImageDrawing.swift in Sources */ = {isa = PBXBuildFile; fileRef = D1A37BDD215D34E8009B39B7 /* ImageDrawing.swift */; };
		D1A37BE3215D359F009B39B7 /* ImageFormat.swift in Sources */ = {isa = PBXBuildFile; fileRef = D1A37BE2215D359F009B39B7 /* ImageFormat.swift */; };
		D1A37BE8215D365A009B39B7 /* ExtensionHelpers.swift in Sources */ = {isa = PBXBuildFile; fileRef = D1A37BE7215D365A009B39B7 /* ExtensionHelpers.swift */; };
		D1A37BF2215D3850009B39B7 /* SizeExtensions.swift in Sources */ = {isa = PBXBuildFile; fileRef = D1A37BF1215D3850009B39B7 /* SizeExtensions.swift */; };
		D1AEB09425890DE7008556DF /* ImageBinder.swift in Sources */ = {isa = PBXBuildFile; fileRef = D1F7607523097532000C5269 /* ImageBinder.swift */; };
		D1AEB09725890DEA008556DF /* KFImage.swift in Sources */ = {isa = PBXBuildFile; fileRef = D1F7607623097532000C5269 /* KFImage.swift */; };
		D1BA781D2174D07800C69D7B /* CallbackQueue.swift in Sources */ = {isa = PBXBuildFile; fileRef = D1BA781C2174D07800C69D7B /* CallbackQueue.swift */; };
		D1BFED95222ACC6B009330C8 /* ImageProcessorTests.swift in Sources */ = {isa = PBXBuildFile; fileRef = D1BFED94222ACC6B009330C8 /* ImageProcessorTests.swift */; };
		D1D2C32A1C70A3230018F2F9 /* single-frame.gif in Resources */ = {isa = PBXBuildFile; fileRef = D1D2C3291C70A3230018F2F9 /* single-frame.gif */; };
		D1DC4B411D60996D00DFDFAA /* StringExtensionTests.swift in Sources */ = {isa = PBXBuildFile; fileRef = D1DC4B401D60996D00DFDFAA /* StringExtensionTests.swift */; };
		D1E564412199C21E0057AAE3 /* StorageExpirationTests.swift in Sources */ = {isa = PBXBuildFile; fileRef = D1E564402199C21E0057AAE3 /* StorageExpirationTests.swift */; };
		D1E56445219B16330057AAE3 /* ImageDataProvider.swift in Sources */ = {isa = PBXBuildFile; fileRef = D1E56444219B16330057AAE3 /* ImageDataProvider.swift */; };
		D1ED2D401AD2D09F00CFC3EB /* Kingfisher.framework in Frameworks */ = {isa = PBXBuildFile; fileRef = D1ED2D351AD2D09F00CFC3EB /* Kingfisher.framework */; };
		D1F1F6FF24625EC600910725 /* RetryStrategyTests.swift in Sources */ = {isa = PBXBuildFile; fileRef = D1F1F6FE24625EC600910725 /* RetryStrategyTests.swift */; };
		D8FCF6A821C5A0E500F9ABC0 /* RedirectHandler.swift in Sources */ = {isa = PBXBuildFile; fileRef = D8FCF6A721C5A0E500F9ABC0 /* RedirectHandler.swift */; };
		D9638BA61C7DC71F0046523D /* ImagePrefetcherTests.swift in Sources */ = {isa = PBXBuildFile; fileRef = D9638BA41C7DC71F0046523D /* ImagePrefetcherTests.swift */; };
		DCEB2842257E4BE100D7A610 /* TVMonogramView+Kingfisher.swift in Sources */ = {isa = PBXBuildFile; fileRef = DCEB2841257E4BE100D7A610 /* TVMonogramView+Kingfisher.swift */; };
		F72CE9CE1FCF17ED00CC522A /* ImageModifierTests.swift in Sources */ = {isa = PBXBuildFile; fileRef = F72CE9CD1FCF17ED00CC522A /* ImageModifierTests.swift */; };
/* End PBXBuildFile section */

/* Begin PBXContainerItemProxy section */
		D1ED2D411AD2D09F00CFC3EB /* PBXContainerItemProxy */ = {
			isa = PBXContainerItemProxy;
			containerPortal = D1ED2D031AD2CFA600CFC3EB /* Project object */;
			proxyType = 1;
			remoteGlobalIDString = D1ED2D341AD2D09F00CFC3EB;
			remoteInfo = Kingfisher;
		};
/* End PBXContainerItemProxy section */

/* Begin PBXFileReference section */
		07292244263B02F00089E810 /* KFAnimatedImage.swift */ = {isa = PBXFileReference; lastKnownFileType = sourcecode.swift; path = KFAnimatedImage.swift; sourceTree = "<group>"; };
		185218B51CC07F8300BD58DE /* NSButtonExtensionTests.swift */ = {isa = PBXFileReference; fileEncoding = 4; lastKnownFileType = sourcecode.swift; path = NSButtonExtensionTests.swift; sourceTree = "<group>"; };
		22FDCE0D2700078B0044D11E /* CPListItem+Kingfisher.swift */ = {isa = PBXFileReference; lastKnownFileType = sourcecode.swift; path = "CPListItem+Kingfisher.swift"; sourceTree = "<group>"; };
		4B10480C216F157000300C61 /* ImageDataProcessor.swift */ = {isa = PBXFileReference; lastKnownFileType = sourcecode.swift; path = ImageDataProcessor.swift; sourceTree = "<group>"; };
		4B164ACE1B8D554200768EC6 /* CFNetwork.framework */ = {isa = PBXFileReference; lastKnownFileType = wrapper.framework; name = CFNetwork.framework; path = System/Library/Frameworks/CFNetwork.framework; sourceTree = SDKROOT; };
		4B3E714D1B01FEB200F5AAED /* WatchKit.framework */ = {isa = PBXFileReference; lastKnownFileType = wrapper.framework; name = WatchKit.framework; path = System/Library/Frameworks/WatchKit.framework; sourceTree = SDKROOT; };
		4B46CC5E217449C600D90C4A /* MemoryStorage.swift */ = {isa = PBXFileReference; lastKnownFileType = sourcecode.swift; path = MemoryStorage.swift; sourceTree = "<group>"; };
		4B46CC63217449E000D90C4A /* Storage.swift */ = {isa = PBXFileReference; lastKnownFileType = sourcecode.swift; path = Storage.swift; sourceTree = "<group>"; };
		4B46CC6821744AC500D90C4A /* DiskStorage.swift */ = {isa = PBXFileReference; lastKnownFileType = sourcecode.swift; path = DiskStorage.swift; sourceTree = "<group>"; };
		4B8351C7217066580081EED8 /* StubHelpers.swift */ = {isa = PBXFileReference; lastKnownFileType = sourcecode.swift; path = StubHelpers.swift; sourceTree = "<group>"; };
		4B8351CB217084660081EED8 /* Runtime.swift */ = {isa = PBXFileReference; lastKnownFileType = sourcecode.swift; path = Runtime.swift; sourceTree = "<group>"; };
		4B88CEAF2646C056009EBB41 /* KFImageProtocol.swift */ = {isa = PBXFileReference; lastKnownFileType = sourcecode.swift; path = KFImageProtocol.swift; sourceTree = "<group>"; };
		4B88CEB12646C653009EBB41 /* KFImageRenderer.swift */ = {isa = PBXFileReference; lastKnownFileType = sourcecode.swift; path = KFImageRenderer.swift; sourceTree = "<group>"; };
		4B88CEB32646D0BF009EBB41 /* ImageContext.swift */ = {isa = PBXFileReference; lastKnownFileType = sourcecode.swift; path = ImageContext.swift; sourceTree = "<group>"; };
		4B8E2916216F3F7F0095FAD1 /* ImageDownloaderDelegate.swift */ = {isa = PBXFileReference; lastKnownFileType = sourcecode.swift; path = ImageDownloaderDelegate.swift; sourceTree = "<group>"; };
		4B8E291B216F40AA0095FAD1 /* AuthenticationChallengeResponsable.swift */ = {isa = PBXFileReference; lastKnownFileType = sourcecode.swift; path = AuthenticationChallengeResponsable.swift; sourceTree = "<group>"; };
		4BA3BF1D228BCDD100909201 /* DataReceivingSideEffectTests.swift */ = {isa = PBXFileReference; lastKnownFileType = sourcecode.swift; path = DataReceivingSideEffectTests.swift; sourceTree = "<group>"; };
		4BCFF7A521990DB60055AAC4 /* MemoryStorageTests.swift */ = {isa = PBXFileReference; lastKnownFileType = sourcecode.swift; path = MemoryStorageTests.swift; sourceTree = "<group>"; };
		4BCFF7A9219932390055AAC4 /* DiskStorageTests.swift */ = {isa = PBXFileReference; lastKnownFileType = sourcecode.swift; path = DiskStorageTests.swift; sourceTree = "<group>"; };
		4BD821612189FC0C0084CC21 /* SessionDelegate.swift */ = {isa = PBXFileReference; lastKnownFileType = sourcecode.swift; path = SessionDelegate.swift; sourceTree = "<group>"; };
		4BD821662189FD330084CC21 /* SessionDataTask.swift */ = {isa = PBXFileReference; lastKnownFileType = sourcecode.swift; path = SessionDataTask.swift; sourceTree = "<group>"; };
		76FB4FD1262D773E006D15F8 /* GraphicsContext.swift */ = {isa = PBXFileReference; lastKnownFileType = sourcecode.swift; path = GraphicsContext.swift; sourceTree = "<group>"; };
		C9286406228584EB00257182 /* ImageProgressive.swift */ = {isa = PBXFileReference; lastKnownFileType = sourcecode.swift; path = ImageProgressive.swift; sourceTree = "<group>"; };
		C959EEE7228940FE00467A10 /* QuartzCore.framework */ = {isa = PBXFileReference; lastKnownFileType = wrapper.framework; name = QuartzCore.framework; path = System/Library/Frameworks/QuartzCore.framework; sourceTree = SDKROOT; };
		D1132C9625919F69003E528D /* KFOptionsSetter.swift */ = {isa = PBXFileReference; lastKnownFileType = sourcecode.swift; path = KFOptionsSetter.swift; sourceTree = "<group>"; };
		D11D9B71245FA6F700C5A0AE /* RetryStrategy.swift */ = {isa = PBXFileReference; lastKnownFileType = sourcecode.swift; path = RetryStrategy.swift; sourceTree = "<group>"; };
		D12AB69D215D2BB50013BA68 /* RequestModifier.swift */ = {isa = PBXFileReference; fileEncoding = 4; lastKnownFileType = sourcecode.swift; path = RequestModifier.swift; sourceTree = "<group>"; };
		D12AB69E215D2BB50013BA68 /* Resource.swift */ = {isa = PBXFileReference; fileEncoding = 4; lastKnownFileType = sourcecode.swift; path = Resource.swift; sourceTree = "<group>"; };
		D12AB69F215D2BB50013BA68 /* ImageDownloader.swift */ = {isa = PBXFileReference; fileEncoding = 4; lastKnownFileType = sourcecode.swift; path = ImageDownloader.swift; sourceTree = "<group>"; };
		D12AB6A0215D2BB50013BA68 /* ImageModifier.swift */ = {isa = PBXFileReference; fileEncoding = 4; lastKnownFileType = sourcecode.swift; path = ImageModifier.swift; sourceTree = "<group>"; };
		D12AB6A1215D2BB50013BA68 /* ImagePrefetcher.swift */ = {isa = PBXFileReference; fileEncoding = 4; lastKnownFileType = sourcecode.swift; path = ImagePrefetcher.swift; sourceTree = "<group>"; };
		D12AB6A3215D2BB50013BA68 /* Image.swift */ = {isa = PBXFileReference; fileEncoding = 4; lastKnownFileType = sourcecode.swift; path = Image.swift; sourceTree = "<group>"; };
		D12AB6A4215D2BB50013BA68 /* ImageTransition.swift */ = {isa = PBXFileReference; fileEncoding = 4; lastKnownFileType = sourcecode.swift; path = ImageTransition.swift; sourceTree = "<group>"; };
		D12AB6A5215D2BB50013BA68 /* ImageProcessor.swift */ = {isa = PBXFileReference; fileEncoding = 4; lastKnownFileType = sourcecode.swift; path = ImageProcessor.swift; sourceTree = "<group>"; };
		D12AB6A6215D2BB50013BA68 /* Filter.swift */ = {isa = PBXFileReference; fileEncoding = 4; lastKnownFileType = sourcecode.swift; path = Filter.swift; sourceTree = "<group>"; };
		D12AB6A7215D2BB50013BA68 /* Placeholder.swift */ = {isa = PBXFileReference; fileEncoding = 4; lastKnownFileType = sourcecode.swift; path = Placeholder.swift; sourceTree = "<group>"; };
		D12AB6A8215D2BB50013BA68 /* GIFAnimatedImage.swift */ = {isa = PBXFileReference; fileEncoding = 4; lastKnownFileType = sourcecode.swift; path = GIFAnimatedImage.swift; sourceTree = "<group>"; };
		D12AB6A9215D2BB50013BA68 /* Info.plist */ = {isa = PBXFileReference; fileEncoding = 4; lastKnownFileType = text.plist.xml; path = Info.plist; sourceTree = "<group>"; };
		D12AB6AC215D2BB50013BA68 /* ImageView+Kingfisher.swift */ = {isa = PBXFileReference; fileEncoding = 4; lastKnownFileType = sourcecode.swift; path = "ImageView+Kingfisher.swift"; sourceTree = "<group>"; };
		D12AB6AD215D2BB50013BA68 /* NSButton+Kingfisher.swift */ = {isa = PBXFileReference; fileEncoding = 4; lastKnownFileType = sourcecode.swift; path = "NSButton+Kingfisher.swift"; sourceTree = "<group>"; };
		D12AB6AE215D2BB50013BA68 /* UIButton+Kingfisher.swift */ = {isa = PBXFileReference; fileEncoding = 4; lastKnownFileType = sourcecode.swift; path = "UIButton+Kingfisher.swift"; sourceTree = "<group>"; };
		D12AB6AF215D2BB50013BA68 /* WKInterfaceImage+Kingfisher.swift */ = {isa = PBXFileReference; fileEncoding = 4; lastKnownFileType = sourcecode.swift; path = "WKInterfaceImage+Kingfisher.swift"; sourceTree = "<group>"; };
		D12AB6B1215D2BB50013BA68 /* Kingfisher.swift */ = {isa = PBXFileReference; fileEncoding = 4; lastKnownFileType = sourcecode.swift; path = Kingfisher.swift; sourceTree = "<group>"; };
		D12AB6B2215D2BB50013BA68 /* KingfisherError.swift */ = {isa = PBXFileReference; fileEncoding = 4; lastKnownFileType = sourcecode.swift; path = KingfisherError.swift; sourceTree = "<group>"; };
		D12AB6B3215D2BB50013BA68 /* KingfisherManager.swift */ = {isa = PBXFileReference; fileEncoding = 4; lastKnownFileType = sourcecode.swift; path = KingfisherManager.swift; sourceTree = "<group>"; };
		D12AB6B4215D2BB50013BA68 /* KingfisherOptionsInfo.swift */ = {isa = PBXFileReference; fileEncoding = 4; lastKnownFileType = sourcecode.swift; path = KingfisherOptionsInfo.swift; sourceTree = "<group>"; };
		D12AB6B6215D2BB50013BA68 /* ImageCache.swift */ = {isa = PBXFileReference; fileEncoding = 4; lastKnownFileType = sourcecode.swift; path = ImageCache.swift; sourceTree = "<group>"; };
		D12AB6B7215D2BB50013BA68 /* CacheSerializer.swift */ = {isa = PBXFileReference; fileEncoding = 4; lastKnownFileType = sourcecode.swift; path = CacheSerializer.swift; sourceTree = "<group>"; };
		D12AB6B8215D2BB50013BA68 /* FormatIndicatedCacheSerializer.swift */ = {isa = PBXFileReference; fileEncoding = 4; lastKnownFileType = sourcecode.swift; path = FormatIndicatedCacheSerializer.swift; sourceTree = "<group>"; };
		D12AB6BB215D2BB50013BA68 /* Box.swift */ = {isa = PBXFileReference; fileEncoding = 4; lastKnownFileType = sourcecode.swift; path = Box.swift; sourceTree = "<group>"; };
		D12AB6BC215D2BB50013BA68 /* String+MD5.swift */ = {isa = PBXFileReference; fileEncoding = 4; lastKnownFileType = sourcecode.swift; path = "String+MD5.swift"; sourceTree = "<group>"; };
		D12AB6BE215D2BB50013BA68 /* Indicator.swift */ = {isa = PBXFileReference; fileEncoding = 4; lastKnownFileType = sourcecode.swift; path = Indicator.swift; sourceTree = "<group>"; };
		D12AB6BF215D2BB50013BA68 /* AnimatedImageView.swift */ = {isa = PBXFileReference; fileEncoding = 4; lastKnownFileType = sourcecode.swift; path = AnimatedImageView.swift; sourceTree = "<group>"; };
		D12E0C441C47F23500AC98AD /* dancing-banana.gif */ = {isa = PBXFileReference; lastKnownFileType = image.gif; path = "dancing-banana.gif"; sourceTree = "<group>"; };
		D12E0C451C47F23500AC98AD /* ImageCacheTests.swift */ = {isa = PBXFileReference; fileEncoding = 4; lastKnownFileType = sourcecode.swift; path = ImageCacheTests.swift; sourceTree = "<group>"; };
		D12E0C461C47F23500AC98AD /* ImageDownloaderTests.swift */ = {isa = PBXFileReference; fileEncoding = 4; lastKnownFileType = sourcecode.swift; path = ImageDownloaderTests.swift; sourceTree = "<group>"; };
		D12E0C471C47F23500AC98AD /* ImageExtensionTests.swift */ = {isa = PBXFileReference; fileEncoding = 4; lastKnownFileType = sourcecode.swift; path = ImageExtensionTests.swift; sourceTree = "<group>"; };
		D12E0C481C47F23500AC98AD /* ImageViewExtensionTests.swift */ = {isa = PBXFileReference; fileEncoding = 4; lastKnownFileType = sourcecode.swift; path = ImageViewExtensionTests.swift; sourceTree = "<group>"; };
		D12E0C491C47F23500AC98AD /* Info.plist */ = {isa = PBXFileReference; fileEncoding = 4; lastKnownFileType = text.plist.xml; path = Info.plist; sourceTree = "<group>"; };
		D12E0C4A1C47F23500AC98AD /* KingfisherManagerTests.swift */ = {isa = PBXFileReference; fileEncoding = 4; lastKnownFileType = sourcecode.swift; path = KingfisherManagerTests.swift; sourceTree = "<group>"; };
		D12E0C4B1C47F23500AC98AD /* KingfisherOptionsInfoTests.swift */ = {isa = PBXFileReference; fileEncoding = 4; lastKnownFileType = sourcecode.swift; path = KingfisherOptionsInfoTests.swift; sourceTree = "<group>"; };
		D12E0C4C1C47F23500AC98AD /* KingfisherTestHelper.swift */ = {isa = PBXFileReference; fileEncoding = 4; lastKnownFileType = sourcecode.swift; path = KingfisherTestHelper.swift; sourceTree = "<group>"; };
		D12E0C4D1C47F23500AC98AD /* KingfisherTests-Bridging-Header.h */ = {isa = PBXFileReference; fileEncoding = 4; lastKnownFileType = sourcecode.c.h; path = "KingfisherTests-Bridging-Header.h"; sourceTree = "<group>"; };
		D12E0C4E1C47F23500AC98AD /* UIButtonExtensionTests.swift */ = {isa = PBXFileReference; fileEncoding = 4; lastKnownFileType = sourcecode.swift; path = UIButtonExtensionTests.swift; sourceTree = "<group>"; };
		D12EB83B24DD8EFC00329EE1 /* NSTextAttachment+Kingfisher.swift */ = {isa = PBXFileReference; fileEncoding = 4; lastKnownFileType = sourcecode.swift; path = "NSTextAttachment+Kingfisher.swift"; sourceTree = "<group>"; };
		D13646732165A1A100A33652 /* Result.swift */ = {isa = PBXFileReference; fileEncoding = 4; lastKnownFileType = sourcecode.swift; path = Result.swift; sourceTree = "<group>"; };
		D16CC3D524E02E9500F1A515 /* AVAssetImageDataProvider.swift */ = {isa = PBXFileReference; lastKnownFileType = sourcecode.swift; path = AVAssetImageDataProvider.swift; sourceTree = "<group>"; };
		D16FE9F623078C63006E67D5 /* LICENSE */ = {isa = PBXFileReference; fileEncoding = 4; lastKnownFileType = text; path = LICENSE; sourceTree = "<group>"; };
		D16FE9F723078C63006E67D5 /* README.md */ = {isa = PBXFileReference; fileEncoding = 4; lastKnownFileType = net.daringfireball.markdown; path = README.md; sourceTree = "<group>"; };
		D16FE9FA23078C63006E67D5 /* LSStubRequest.m */ = {isa = PBXFileReference; fileEncoding = 4; lastKnownFileType = sourcecode.c.objc; path = LSStubRequest.m; sourceTree = "<group>"; };
		D16FE9FB23078C63006E67D5 /* LSStubResponse.m */ = {isa = PBXFileReference; fileEncoding = 4; lastKnownFileType = sourcecode.c.objc; path = LSStubResponse.m; sourceTree = "<group>"; };
		D16FE9FC23078C63006E67D5 /* LSStubResponse.h */ = {isa = PBXFileReference; fileEncoding = 4; lastKnownFileType = sourcecode.c.h; path = LSStubResponse.h; sourceTree = "<group>"; };
		D16FE9FD23078C63006E67D5 /* LSStubRequest.h */ = {isa = PBXFileReference; fileEncoding = 4; lastKnownFileType = sourcecode.c.h; path = LSStubRequest.h; sourceTree = "<group>"; };
		D16FE9FE23078C63006E67D5 /* LSNocilla.m */ = {isa = PBXFileReference; fileEncoding = 4; lastKnownFileType = sourcecode.c.objc; path = LSNocilla.m; sourceTree = "<group>"; };
		D16FEA0023078C63006E67D5 /* LSHTTPRequestDiff.m */ = {isa = PBXFileReference; fileEncoding = 4; lastKnownFileType = sourcecode.c.objc; path = LSHTTPRequestDiff.m; sourceTree = "<group>"; };
		D16FEA0123078C63006E67D5 /* LSHTTPRequestDiff.h */ = {isa = PBXFileReference; fileEncoding = 4; lastKnownFileType = sourcecode.c.h; path = LSHTTPRequestDiff.h; sourceTree = "<group>"; };
		D16FEA0223078C63006E67D5 /* Nocilla.h */ = {isa = PBXFileReference; fileEncoding = 4; lastKnownFileType = sourcecode.c.h; path = Nocilla.h; sourceTree = "<group>"; };
		D16FEA0423078C63006E67D5 /* LSHTTPClientHook.m */ = {isa = PBXFileReference; fileEncoding = 4; lastKnownFileType = sourcecode.c.objc; path = LSHTTPClientHook.m; sourceTree = "<group>"; };
		D16FEA0523078C63006E67D5 /* LSHTTPClientHook.h */ = {isa = PBXFileReference; fileEncoding = 4; lastKnownFileType = sourcecode.c.h; path = LSHTTPClientHook.h; sourceTree = "<group>"; };
		D16FEA0723078C63006E67D5 /* NSURLRequest+LSHTTPRequest.m */ = {isa = PBXFileReference; fileEncoding = 4; lastKnownFileType = sourcecode.c.objc; path = "NSURLRequest+LSHTTPRequest.m"; sourceTree = "<group>"; };
		D16FEA0823078C63006E67D5 /* NSURLRequest+DSL.h */ = {isa = PBXFileReference; fileEncoding = 4; lastKnownFileType = sourcecode.c.h; path = "NSURLRequest+DSL.h"; sourceTree = "<group>"; };
		D16FEA0923078C63006E67D5 /* LSNSURLHook.h */ = {isa = PBXFileReference; fileEncoding = 4; lastKnownFileType = sourcecode.c.h; path = LSNSURLHook.h; sourceTree = "<group>"; };
		D16FEA0A23078C63006E67D5 /* LSHTTPStubURLProtocol.h */ = {isa = PBXFileReference; fileEncoding = 4; lastKnownFileType = sourcecode.c.h; path = LSHTTPStubURLProtocol.h; sourceTree = "<group>"; };
		D16FEA0B23078C63006E67D5 /* NSURLRequest+LSHTTPRequest.h */ = {isa = PBXFileReference; fileEncoding = 4; lastKnownFileType = sourcecode.c.h; path = "NSURLRequest+LSHTTPRequest.h"; sourceTree = "<group>"; };
		D16FEA0C23078C63006E67D5 /* LSNSURLHook.m */ = {isa = PBXFileReference; fileEncoding = 4; lastKnownFileType = sourcecode.c.objc; path = LSNSURLHook.m; sourceTree = "<group>"; };
		D16FEA0D23078C63006E67D5 /* NSURLRequest+DSL.m */ = {isa = PBXFileReference; fileEncoding = 4; lastKnownFileType = sourcecode.c.objc; path = "NSURLRequest+DSL.m"; sourceTree = "<group>"; };
		D16FEA0E23078C63006E67D5 /* LSHTTPStubURLProtocol.m */ = {isa = PBXFileReference; fileEncoding = 4; lastKnownFileType = sourcecode.c.objc; path = LSHTTPStubURLProtocol.m; sourceTree = "<group>"; };
		D16FEA1023078C63006E67D5 /* LSASIHTTPRequestHook.h */ = {isa = PBXFileReference; fileEncoding = 4; lastKnownFileType = sourcecode.c.h; path = LSASIHTTPRequestHook.h; sourceTree = "<group>"; };
		D16FEA1123078C63006E67D5 /* ASIHTTPRequestStub.m */ = {isa = PBXFileReference; fileEncoding = 4; lastKnownFileType = sourcecode.c.objc; path = ASIHTTPRequestStub.m; sourceTree = "<group>"; };
		D16FEA1223078C63006E67D5 /* LSASIHTTPRequestAdapter.h */ = {isa = PBXFileReference; fileEncoding = 4; lastKnownFileType = sourcecode.c.h; path = LSASIHTTPRequestAdapter.h; sourceTree = "<group>"; };
		D16FEA1323078C63006E67D5 /* LSASIHTTPRequestHook.m */ = {isa = PBXFileReference; fileEncoding = 4; lastKnownFileType = sourcecode.c.objc; path = LSASIHTTPRequestHook.m; sourceTree = "<group>"; };
		D16FEA1423078C63006E67D5 /* LSASIHTTPRequestAdapter.m */ = {isa = PBXFileReference; fileEncoding = 4; lastKnownFileType = sourcecode.c.objc; path = LSASIHTTPRequestAdapter.m; sourceTree = "<group>"; };
		D16FEA1523078C63006E67D5 /* ASIHTTPRequestStub.h */ = {isa = PBXFileReference; fileEncoding = 4; lastKnownFileType = sourcecode.c.h; path = ASIHTTPRequestStub.h; sourceTree = "<group>"; };
		D16FEA1723078C63006E67D5 /* LSNSURLSessionHook.h */ = {isa = PBXFileReference; fileEncoding = 4; lastKnownFileType = sourcecode.c.h; path = LSNSURLSessionHook.h; sourceTree = "<group>"; };
		D16FEA1823078C63006E67D5 /* LSNSURLSessionHook.m */ = {isa = PBXFileReference; fileEncoding = 4; lastKnownFileType = sourcecode.c.objc; path = LSNSURLSessionHook.m; sourceTree = "<group>"; };
		D16FEA1A23078C63006E67D5 /* LSHTTPBody.h */ = {isa = PBXFileReference; fileEncoding = 4; lastKnownFileType = sourcecode.c.h; path = LSHTTPBody.h; sourceTree = "<group>"; };
		D16FEA1B23078C63006E67D5 /* LSHTTPRequest.h */ = {isa = PBXFileReference; fileEncoding = 4; lastKnownFileType = sourcecode.c.h; path = LSHTTPRequest.h; sourceTree = "<group>"; };
		D16FEA1C23078C63006E67D5 /* LSHTTPResponse.h */ = {isa = PBXFileReference; fileEncoding = 4; lastKnownFileType = sourcecode.c.h; path = LSHTTPResponse.h; sourceTree = "<group>"; };
		D16FEA1D23078C63006E67D5 /* LSNocilla.h */ = {isa = PBXFileReference; fileEncoding = 4; lastKnownFileType = sourcecode.c.h; path = LSNocilla.h; sourceTree = "<group>"; };
		D16FEA1F23078C63006E67D5 /* LSMatcheable.h */ = {isa = PBXFileReference; fileEncoding = 4; lastKnownFileType = sourcecode.c.h; path = LSMatcheable.h; sourceTree = "<group>"; };
		D16FEA2023078C63006E67D5 /* LSMatcher.h */ = {isa = PBXFileReference; fileEncoding = 4; lastKnownFileType = sourcecode.c.h; path = LSMatcher.h; sourceTree = "<group>"; };
		D16FEA2123078C63006E67D5 /* LSStringMatcher.h */ = {isa = PBXFileReference; fileEncoding = 4; lastKnownFileType = sourcecode.c.h; path = LSStringMatcher.h; sourceTree = "<group>"; };
		D16FEA2223078C63006E67D5 /* NSRegularExpression+Matcheable.m */ = {isa = PBXFileReference; fileEncoding = 4; lastKnownFileType = sourcecode.c.objc; path = "NSRegularExpression+Matcheable.m"; sourceTree = "<group>"; };
		D16FEA2323078C63006E67D5 /* LSRegexMatcher.h */ = {isa = PBXFileReference; fileEncoding = 4; lastKnownFileType = sourcecode.c.h; path = LSRegexMatcher.h; sourceTree = "<group>"; };
		D16FEA2423078C63006E67D5 /* NSString+Matcheable.m */ = {isa = PBXFileReference; fileEncoding = 4; lastKnownFileType = sourcecode.c.objc; path = "NSString+Matcheable.m"; sourceTree = "<group>"; };
		D16FEA2523078C63006E67D5 /* NSData+Matcheable.m */ = {isa = PBXFileReference; fileEncoding = 4; lastKnownFileType = sourcecode.c.objc; path = "NSData+Matcheable.m"; sourceTree = "<group>"; };
		D16FEA2623078C63006E67D5 /* LSDataMatcher.m */ = {isa = PBXFileReference; fileEncoding = 4; lastKnownFileType = sourcecode.c.objc; path = LSDataMatcher.m; sourceTree = "<group>"; };
		D16FEA2723078C63006E67D5 /* LSMatcher.m */ = {isa = PBXFileReference; fileEncoding = 4; lastKnownFileType = sourcecode.c.objc; path = LSMatcher.m; sourceTree = "<group>"; };
		D16FEA2823078C63006E67D5 /* LSRegexMatcher.m */ = {isa = PBXFileReference; fileEncoding = 4; lastKnownFileType = sourcecode.c.objc; path = LSRegexMatcher.m; sourceTree = "<group>"; };
		D16FEA2923078C63006E67D5 /* NSRegularExpression+Matcheable.h */ = {isa = PBXFileReference; fileEncoding = 4; lastKnownFileType = sourcecode.c.h; path = "NSRegularExpression+Matcheable.h"; sourceTree = "<group>"; };
		D16FEA2A23078C63006E67D5 /* LSStringMatcher.m */ = {isa = PBXFileReference; fileEncoding = 4; lastKnownFileType = sourcecode.c.objc; path = LSStringMatcher.m; sourceTree = "<group>"; };
		D16FEA2B23078C63006E67D5 /* NSString+Matcheable.h */ = {isa = PBXFileReference; fileEncoding = 4; lastKnownFileType = sourcecode.c.h; path = "NSString+Matcheable.h"; sourceTree = "<group>"; };
		D16FEA2C23078C63006E67D5 /* LSDataMatcher.h */ = {isa = PBXFileReference; fileEncoding = 4; lastKnownFileType = sourcecode.c.h; path = LSDataMatcher.h; sourceTree = "<group>"; };
		D16FEA2D23078C63006E67D5 /* NSData+Matcheable.h */ = {isa = PBXFileReference; fileEncoding = 4; lastKnownFileType = sourcecode.c.h; path = "NSData+Matcheable.h"; sourceTree = "<group>"; };
		D16FEA2F23078C63006E67D5 /* NSData+Nocilla.h */ = {isa = PBXFileReference; fileEncoding = 4; lastKnownFileType = sourcecode.c.h; path = "NSData+Nocilla.h"; sourceTree = "<group>"; };
		D16FEA3023078C63006E67D5 /* NSString+Nocilla.m */ = {isa = PBXFileReference; fileEncoding = 4; lastKnownFileType = sourcecode.c.objc; path = "NSString+Nocilla.m"; sourceTree = "<group>"; };
		D16FEA3123078C63006E67D5 /* NSData+Nocilla.m */ = {isa = PBXFileReference; fileEncoding = 4; lastKnownFileType = sourcecode.c.objc; path = "NSData+Nocilla.m"; sourceTree = "<group>"; };
		D16FEA3223078C63006E67D5 /* NSString+Nocilla.h */ = {isa = PBXFileReference; fileEncoding = 4; lastKnownFileType = sourcecode.c.h; path = "NSString+Nocilla.h"; sourceTree = "<group>"; };
		D16FEA3423078C63006E67D5 /* LSHTTPRequestDSLRepresentation.m */ = {isa = PBXFileReference; fileEncoding = 4; lastKnownFileType = sourcecode.c.objc; path = LSHTTPRequestDSLRepresentation.m; sourceTree = "<group>"; };
		D16FEA3523078C63006E67D5 /* LSStubRequestDSL.h */ = {isa = PBXFileReference; fileEncoding = 4; lastKnownFileType = sourcecode.c.h; path = LSStubRequestDSL.h; sourceTree = "<group>"; };
		D16FEA3623078C63006E67D5 /* LSStubResponseDSL.m */ = {isa = PBXFileReference; fileEncoding = 4; lastKnownFileType = sourcecode.c.objc; path = LSStubResponseDSL.m; sourceTree = "<group>"; };
		D16FEA3723078C63006E67D5 /* LSStubRequestDSL.m */ = {isa = PBXFileReference; fileEncoding = 4; lastKnownFileType = sourcecode.c.objc; path = LSStubRequestDSL.m; sourceTree = "<group>"; };
		D16FEA3823078C63006E67D5 /* LSHTTPRequestDSLRepresentation.h */ = {isa = PBXFileReference; fileEncoding = 4; lastKnownFileType = sourcecode.c.h; path = LSHTTPRequestDSLRepresentation.h; sourceTree = "<group>"; };
		D16FEA3923078C63006E67D5 /* LSStubResponseDSL.h */ = {isa = PBXFileReference; fileEncoding = 4; lastKnownFileType = sourcecode.c.h; path = LSStubResponseDSL.h; sourceTree = "<group>"; };
		D1839844216E333E003927D3 /* Delegate.swift */ = {isa = PBXFileReference; lastKnownFileType = sourcecode.swift; path = Delegate.swift; sourceTree = "<group>"; };
		D186696C21834261002B502E /* ImageDrawingTests.swift */ = {isa = PBXFileReference; lastKnownFileType = sourcecode.swift; path = ImageDrawingTests.swift; sourceTree = "<group>"; };
		D1889533258F7648003B73BE /* KFImageOptions.swift */ = {isa = PBXFileReference; lastKnownFileType = sourcecode.swift; path = KFImageOptions.swift; sourceTree = "<group>"; };
		D18B3221251852E100662F63 /* KF.swift */ = {isa = PBXFileReference; lastKnownFileType = sourcecode.swift; path = KF.swift; sourceTree = "<group>"; };
		D1A1CC99219FAB4B00263AD8 /* Source.swift */ = {isa = PBXFileReference; lastKnownFileType = sourcecode.swift; path = Source.swift; sourceTree = "<group>"; };
		D1A1CC9E21A0F98600263AD8 /* ImageDataProviderTests.swift */ = {isa = PBXFileReference; lastKnownFileType = sourcecode.swift; path = ImageDataProviderTests.swift; sourceTree = "<group>"; };
		D1A37BDD215D34E8009B39B7 /* ImageDrawing.swift */ = {isa = PBXFileReference; lastKnownFileType = sourcecode.swift; path = ImageDrawing.swift; sourceTree = "<group>"; };
		D1A37BE2215D359F009B39B7 /* ImageFormat.swift */ = {isa = PBXFileReference; lastKnownFileType = sourcecode.swift; path = ImageFormat.swift; sourceTree = "<group>"; };
		D1A37BE7215D365A009B39B7 /* ExtensionHelpers.swift */ = {isa = PBXFileReference; lastKnownFileType = sourcecode.swift; path = ExtensionHelpers.swift; sourceTree = "<group>"; };
		D1A37BF1215D3850009B39B7 /* SizeExtensions.swift */ = {isa = PBXFileReference; lastKnownFileType = sourcecode.swift; path = SizeExtensions.swift; sourceTree = "<group>"; };
		D1BA781C2174D07800C69D7B /* CallbackQueue.swift */ = {isa = PBXFileReference; lastKnownFileType = sourcecode.swift; path = CallbackQueue.swift; sourceTree = "<group>"; };
		D1BFED94222ACC6B009330C8 /* ImageProcessorTests.swift */ = {isa = PBXFileReference; lastKnownFileType = sourcecode.swift; path = ImageProcessorTests.swift; sourceTree = "<group>"; };
		D1C04A3E2A45D20500B3775F /* PrivacyInfo.xcprivacy */ = {isa = PBXFileReference; lastKnownFileType = text.xml; path = PrivacyInfo.xcprivacy; sourceTree = "<group>"; };
		D1D2C3291C70A3230018F2F9 /* single-frame.gif */ = {isa = PBXFileReference; lastKnownFileType = image.gif; path = "single-frame.gif"; sourceTree = "<group>"; };
		D1DC4B401D60996D00DFDFAA /* StringExtensionTests.swift */ = {isa = PBXFileReference; fileEncoding = 4; lastKnownFileType = sourcecode.swift; path = StringExtensionTests.swift; sourceTree = "<group>"; };
		D1E564402199C21E0057AAE3 /* StorageExpirationTests.swift */ = {isa = PBXFileReference; lastKnownFileType = sourcecode.swift; path = StorageExpirationTests.swift; sourceTree = "<group>"; };
		D1E56444219B16330057AAE3 /* ImageDataProvider.swift */ = {isa = PBXFileReference; lastKnownFileType = sourcecode.swift; name = ImageDataProvider.swift; path = Sources/General/ImageSource/ImageDataProvider.swift; sourceTree = SOURCE_ROOT; };
		D1ED2D351AD2D09F00CFC3EB /* Kingfisher.framework */ = {isa = PBXFileReference; explicitFileType = wrapper.framework; includeInIndex = 0; path = Kingfisher.framework; sourceTree = BUILT_PRODUCTS_DIR; };
		D1ED2D3F1AD2D09F00CFC3EB /* KingfisherTests.xctest */ = {isa = PBXFileReference; explicitFileType = wrapper.cfbundle; includeInIndex = 0; path = KingfisherTests.xctest; sourceTree = BUILT_PRODUCTS_DIR; };
		D1F1F6FE24625EC600910725 /* RetryStrategyTests.swift */ = {isa = PBXFileReference; lastKnownFileType = sourcecode.swift; path = RetryStrategyTests.swift; sourceTree = "<group>"; };
		D1F7607523097532000C5269 /* ImageBinder.swift */ = {isa = PBXFileReference; fileEncoding = 4; lastKnownFileType = sourcecode.swift; path = ImageBinder.swift; sourceTree = "<group>"; };
		D1F7607623097532000C5269 /* KFImage.swift */ = {isa = PBXFileReference; fileEncoding = 4; lastKnownFileType = sourcecode.swift; path = KFImage.swift; sourceTree = "<group>"; };
		D8FCF6A721C5A0E500F9ABC0 /* RedirectHandler.swift */ = {isa = PBXFileReference; fileEncoding = 4; lastKnownFileType = sourcecode.swift; path = RedirectHandler.swift; sourceTree = "<group>"; };
		D9638BA41C7DC71F0046523D /* ImagePrefetcherTests.swift */ = {isa = PBXFileReference; fileEncoding = 4; lastKnownFileType = sourcecode.swift; path = ImagePrefetcherTests.swift; sourceTree = "<group>"; };
		DCEB2841257E4BE100D7A610 /* TVMonogramView+Kingfisher.swift */ = {isa = PBXFileReference; fileEncoding = 4; lastKnownFileType = sourcecode.swift; path = "TVMonogramView+Kingfisher.swift"; sourceTree = "<group>"; };
		F72CE9CD1FCF17ED00CC522A /* ImageModifierTests.swift */ = {isa = PBXFileReference; lastKnownFileType = sourcecode.swift; path = ImageModifierTests.swift; sourceTree = "<group>"; };
/* End PBXFileReference section */

/* Begin PBXFrameworksBuildPhase section */
		D1ED2D311AD2D09F00CFC3EB /* Frameworks */ = {
			isa = PBXFrameworksBuildPhase;
			buildActionMask = 2147483647;
			files = (
			);
			runOnlyForDeploymentPostprocessing = 0;
		};
		D1ED2D3C1AD2D09F00CFC3EB /* Frameworks */ = {
			isa = PBXFrameworksBuildPhase;
			buildActionMask = 2147483647;
			files = (
				D1ED2D401AD2D09F00CFC3EB /* Kingfisher.framework in Frameworks */,
			);
			runOnlyForDeploymentPostprocessing = 0;
		};
/* End PBXFrameworksBuildPhase section */

/* Begin PBXGroup section */
		4B8351C6217066400081EED8 /* Utils */ = {
			isa = PBXGroup;
			children = (
				4B8351C7217066580081EED8 /* StubHelpers.swift */,
			);
			path = Utils;
			sourceTree = "<group>";
		};
		D10EC22C1C3D62E800A4211C /* Tests */ = {
			isa = PBXGroup;
			children = (
				D16FE9F423078C63006E67D5 /* Dependency */,
				D12E0C431C47F23500AC98AD /* KingfisherTests */,
			);
			name = Tests;
			sourceTree = "<group>";
		};
		D12AB688215D2A280013BA68 /* Sources */ = {
			isa = PBXGroup;
			children = (
				D12AB6A9215D2BB50013BA68 /* Info.plist */,
				D1C04A3E2A45D20500B3775F /* PrivacyInfo.xcprivacy */,
				D12AB6B0215D2BB50013BA68 /* General */,
				D12AB6A2215D2BB50013BA68 /* Image */,
				D12AB69C215D2BB50013BA68 /* Networking */,
				D12AB6B5215D2BB50013BA68 /* Cache */,
				D12AB6BD215D2BB50013BA68 /* Views */,
				D12AB6AB215D2BB50013BA68 /* Extensions */,
				D12AB6B9215D2BB50013BA68 /* Utility */,
				D1F7607423097532000C5269 /* SwiftUI */,
			);
			path = Sources;
			sourceTree = "<group>";
		};
		D12AB69C215D2BB50013BA68 /* Networking */ = {
			isa = PBXGroup;
			children = (
				D12AB69D215D2BB50013BA68 /* RequestModifier.swift */,
				D8FCF6A721C5A0E500F9ABC0 /* RedirectHandler.swift */,
				D12AB69F215D2BB50013BA68 /* ImageDownloader.swift */,
				4BD821612189FC0C0084CC21 /* SessionDelegate.swift */,
				4BD821662189FD330084CC21 /* SessionDataTask.swift */,
				4B8E2916216F3F7F0095FAD1 /* ImageDownloaderDelegate.swift */,
				4B8E291B216F40AA0095FAD1 /* AuthenticationChallengeResponsable.swift */,
				4B10480C216F157000300C61 /* ImageDataProcessor.swift */,
				D12AB6A0215D2BB50013BA68 /* ImageModifier.swift */,
				D12AB6A1215D2BB50013BA68 /* ImagePrefetcher.swift */,
				D11D9B71245FA6F700C5A0AE /* RetryStrategy.swift */,
			);
			path = Networking;
			sourceTree = "<group>";
		};
		D12AB6A2215D2BB50013BA68 /* Image */ = {
			isa = PBXGroup;
			children = (
				D12AB6A3215D2BB50013BA68 /* Image.swift */,
				D1A37BDD215D34E8009B39B7 /* ImageDrawing.swift */,
				D1A37BE2215D359F009B39B7 /* ImageFormat.swift */,
				D12AB6A4215D2BB50013BA68 /* ImageTransition.swift */,
				D12AB6A5215D2BB50013BA68 /* ImageProcessor.swift */,
				C9286406228584EB00257182 /* ImageProgressive.swift */,
				D12AB6A6215D2BB50013BA68 /* Filter.swift */,
				D12AB6A7215D2BB50013BA68 /* Placeholder.swift */,
				D12AB6A8215D2BB50013BA68 /* GIFAnimatedImage.swift */,
				76FB4FD1262D773E006D15F8 /* GraphicsContext.swift */,
			);
			path = Image;
			sourceTree = "<group>";
		};
		D12AB6AB215D2BB50013BA68 /* Extensions */ = {
			isa = PBXGroup;
			children = (
				D12EB83B24DD8EFC00329EE1 /* NSTextAttachment+Kingfisher.swift */,
				D12AB6AC215D2BB50013BA68 /* ImageView+Kingfisher.swift */,
				D12AB6AD215D2BB50013BA68 /* NSButton+Kingfisher.swift */,
				D12AB6AE215D2BB50013BA68 /* UIButton+Kingfisher.swift */,
				D12AB6AF215D2BB50013BA68 /* WKInterfaceImage+Kingfisher.swift */,
				DCEB2841257E4BE100D7A610 /* TVMonogramView+Kingfisher.swift */,
				22FDCE0D2700078B0044D11E /* CPListItem+Kingfisher.swift */,
			);
			path = Extensions;
			sourceTree = "<group>";
		};
		D12AB6B0215D2BB50013BA68 /* General */ = {
			isa = PBXGroup;
			children = (
				D1A1CC98219FAB3500263AD8 /* ImageSource */,
				D12AB6B1215D2BB50013BA68 /* Kingfisher.swift */,
				D18B3221251852E100662F63 /* KF.swift */,
				D1132C9625919F69003E528D /* KFOptionsSetter.swift */,
				D12AB6B2215D2BB50013BA68 /* KingfisherError.swift */,
				D12AB6B3215D2BB50013BA68 /* KingfisherManager.swift */,
				D12AB6B4215D2BB50013BA68 /* KingfisherOptionsInfo.swift */,
			);
			path = General;
			sourceTree = "<group>";
		};
		D12AB6B5215D2BB50013BA68 /* Cache */ = {
			isa = PBXGroup;
			children = (
				D12AB6B6215D2BB50013BA68 /* ImageCache.swift */,
				D12AB6B7215D2BB50013BA68 /* CacheSerializer.swift */,
				D12AB6B8215D2BB50013BA68 /* FormatIndicatedCacheSerializer.swift */,
				4B46CC63217449E000D90C4A /* Storage.swift */,
				4B46CC5E217449C600D90C4A /* MemoryStorage.swift */,
				4B46CC6821744AC500D90C4A /* DiskStorage.swift */,
			);
			path = Cache;
			sourceTree = "<group>";
		};
		D12AB6B9215D2BB50013BA68 /* Utility */ = {
			isa = PBXGroup;
			children = (
				D13646732165A1A100A33652 /* Result.swift */,
				D12AB6BB215D2BB50013BA68 /* Box.swift */,
				D12AB6BC215D2BB50013BA68 /* String+MD5.swift */,
				D1A37BE7215D365A009B39B7 /* ExtensionHelpers.swift */,
				D1A37BF1215D3850009B39B7 /* SizeExtensions.swift */,
				D1839844216E333E003927D3 /* Delegate.swift */,
				4B8351CB217084660081EED8 /* Runtime.swift */,
				D1BA781C2174D07800C69D7B /* CallbackQueue.swift */,
			);
			path = Utility;
			sourceTree = "<group>";
		};
		D12AB6BD215D2BB50013BA68 /* Views */ = {
			isa = PBXGroup;
			children = (
				D12AB6BE215D2BB50013BA68 /* Indicator.swift */,
				D12AB6BF215D2BB50013BA68 /* AnimatedImageView.swift */,
			);
			path = Views;
			sourceTree = "<group>";
		};
		D12E0C431C47F23500AC98AD /* KingfisherTests */ = {
			isa = PBXGroup;
			children = (
				4B8351C6217066400081EED8 /* Utils */,
				D12E0C491C47F23500AC98AD /* Info.plist */,
				D12E0C441C47F23500AC98AD /* dancing-banana.gif */,
				D1D2C3291C70A3230018F2F9 /* single-frame.gif */,
				D12E0C451C47F23500AC98AD /* ImageCacheTests.swift */,
				D1DC4B401D60996D00DFDFAA /* StringExtensionTests.swift */,
				D12E0C461C47F23500AC98AD /* ImageDownloaderTests.swift */,
				D12E0C471C47F23500AC98AD /* ImageExtensionTests.swift */,
				D186696C21834261002B502E /* ImageDrawingTests.swift */,
				D9638BA41C7DC71F0046523D /* ImagePrefetcherTests.swift */,
				D12E0C481C47F23500AC98AD /* ImageViewExtensionTests.swift */,
				D12E0C4A1C47F23500AC98AD /* KingfisherManagerTests.swift */,
				D12E0C4B1C47F23500AC98AD /* KingfisherOptionsInfoTests.swift */,
				D12E0C4C1C47F23500AC98AD /* KingfisherTestHelper.swift */,
				F72CE9CD1FCF17ED00CC522A /* ImageModifierTests.swift */,
				D12E0C4D1C47F23500AC98AD /* KingfisherTests-Bridging-Header.h */,
				D12E0C4E1C47F23500AC98AD /* UIButtonExtensionTests.swift */,
				185218B51CC07F8300BD58DE /* NSButtonExtensionTests.swift */,
				4BCFF7A521990DB60055AAC4 /* MemoryStorageTests.swift */,
				4BCFF7A9219932390055AAC4 /* DiskStorageTests.swift */,
				D1E564402199C21E0057AAE3 /* StorageExpirationTests.swift */,
				D1A1CC9E21A0F98600263AD8 /* ImageDataProviderTests.swift */,
				D1BFED94222ACC6B009330C8 /* ImageProcessorTests.swift */,
				4BA3BF1D228BCDD100909201 /* DataReceivingSideEffectTests.swift */,
				D1F1F6FE24625EC600910725 /* RetryStrategyTests.swift */,
			);
			name = KingfisherTests;
			path = Tests/KingfisherTests;
			sourceTree = "<group>";
		};
		D16FE9F423078C63006E67D5 /* Dependency */ = {
			isa = PBXGroup;
			children = (
				D16FE9F523078C63006E67D5 /* Nocilla */,
			);
			name = Dependency;
			path = Tests/Dependency;
			sourceTree = "<group>";
		};
		D16FE9F523078C63006E67D5 /* Nocilla */ = {
			isa = PBXGroup;
			children = (
				D16FE9F623078C63006E67D5 /* LICENSE */,
				D16FE9F723078C63006E67D5 /* README.md */,
				D16FE9F823078C63006E67D5 /* Nocilla */,
			);
			path = Nocilla;
			sourceTree = "<group>";
		};
		D16FE9F823078C63006E67D5 /* Nocilla */ = {
			isa = PBXGroup;
			children = (
				D16FE9F923078C63006E67D5 /* Stubs */,
				D16FE9FE23078C63006E67D5 /* LSNocilla.m */,
				D16FE9FF23078C63006E67D5 /* Diff */,
				D16FEA0223078C63006E67D5 /* Nocilla.h */,
				D16FEA0323078C63006E67D5 /* Hooks */,
				D16FEA1923078C63006E67D5 /* Model */,
				D16FEA1D23078C63006E67D5 /* LSNocilla.h */,
				D16FEA1E23078C63006E67D5 /* Matchers */,
				D16FEA2E23078C63006E67D5 /* Categories */,
				D16FEA3323078C63006E67D5 /* DSL */,
			);
			path = Nocilla;
			sourceTree = "<group>";
		};
		D16FE9F923078C63006E67D5 /* Stubs */ = {
			isa = PBXGroup;
			children = (
				D16FE9FA23078C63006E67D5 /* LSStubRequest.m */,
				D16FE9FB23078C63006E67D5 /* LSStubResponse.m */,
				D16FE9FC23078C63006E67D5 /* LSStubResponse.h */,
				D16FE9FD23078C63006E67D5 /* LSStubRequest.h */,
			);
			path = Stubs;
			sourceTree = "<group>";
		};
		D16FE9FF23078C63006E67D5 /* Diff */ = {
			isa = PBXGroup;
			children = (
				D16FEA0023078C63006E67D5 /* LSHTTPRequestDiff.m */,
				D16FEA0123078C63006E67D5 /* LSHTTPRequestDiff.h */,
			);
			path = Diff;
			sourceTree = "<group>";
		};
		D16FEA0323078C63006E67D5 /* Hooks */ = {
			isa = PBXGroup;
			children = (
				D16FEA0423078C63006E67D5 /* LSHTTPClientHook.m */,
				D16FEA0523078C63006E67D5 /* LSHTTPClientHook.h */,
				D16FEA0623078C63006E67D5 /* NSURLRequest */,
				D16FEA0F23078C63006E67D5 /* ASIHTTPRequest */,
				D16FEA1623078C63006E67D5 /* NSURLSession */,
			);
			path = Hooks;
			sourceTree = "<group>";
		};
		D16FEA0623078C63006E67D5 /* NSURLRequest */ = {
			isa = PBXGroup;
			children = (
				D16FEA0723078C63006E67D5 /* NSURLRequest+LSHTTPRequest.m */,
				D16FEA0823078C63006E67D5 /* NSURLRequest+DSL.h */,
				D16FEA0923078C63006E67D5 /* LSNSURLHook.h */,
				D16FEA0A23078C63006E67D5 /* LSHTTPStubURLProtocol.h */,
				D16FEA0B23078C63006E67D5 /* NSURLRequest+LSHTTPRequest.h */,
				D16FEA0C23078C63006E67D5 /* LSNSURLHook.m */,
				D16FEA0D23078C63006E67D5 /* NSURLRequest+DSL.m */,
				D16FEA0E23078C63006E67D5 /* LSHTTPStubURLProtocol.m */,
			);
			path = NSURLRequest;
			sourceTree = "<group>";
		};
		D16FEA0F23078C63006E67D5 /* ASIHTTPRequest */ = {
			isa = PBXGroup;
			children = (
				D16FEA1023078C63006E67D5 /* LSASIHTTPRequestHook.h */,
				D16FEA1123078C63006E67D5 /* ASIHTTPRequestStub.m */,
				D16FEA1223078C63006E67D5 /* LSASIHTTPRequestAdapter.h */,
				D16FEA1323078C63006E67D5 /* LSASIHTTPRequestHook.m */,
				D16FEA1423078C63006E67D5 /* LSASIHTTPRequestAdapter.m */,
				D16FEA1523078C63006E67D5 /* ASIHTTPRequestStub.h */,
			);
			path = ASIHTTPRequest;
			sourceTree = "<group>";
		};
		D16FEA1623078C63006E67D5 /* NSURLSession */ = {
			isa = PBXGroup;
			children = (
				D16FEA1723078C63006E67D5 /* LSNSURLSessionHook.h */,
				D16FEA1823078C63006E67D5 /* LSNSURLSessionHook.m */,
			);
			path = NSURLSession;
			sourceTree = "<group>";
		};
		D16FEA1923078C63006E67D5 /* Model */ = {
			isa = PBXGroup;
			children = (
				D16FEA1A23078C63006E67D5 /* LSHTTPBody.h */,
				D16FEA1B23078C63006E67D5 /* LSHTTPRequest.h */,
				D16FEA1C23078C63006E67D5 /* LSHTTPResponse.h */,
			);
			path = Model;
			sourceTree = "<group>";
		};
		D16FEA1E23078C63006E67D5 /* Matchers */ = {
			isa = PBXGroup;
			children = (
				D16FEA1F23078C63006E67D5 /* LSMatcheable.h */,
				D16FEA2023078C63006E67D5 /* LSMatcher.h */,
				D16FEA2123078C63006E67D5 /* LSStringMatcher.h */,
				D16FEA2223078C63006E67D5 /* NSRegularExpression+Matcheable.m */,
				D16FEA2323078C63006E67D5 /* LSRegexMatcher.h */,
				D16FEA2423078C63006E67D5 /* NSString+Matcheable.m */,
				D16FEA2523078C63006E67D5 /* NSData+Matcheable.m */,
				D16FEA2623078C63006E67D5 /* LSDataMatcher.m */,
				D16FEA2723078C63006E67D5 /* LSMatcher.m */,
				D16FEA2823078C63006E67D5 /* LSRegexMatcher.m */,
				D16FEA2923078C63006E67D5 /* NSRegularExpression+Matcheable.h */,
				D16FEA2A23078C63006E67D5 /* LSStringMatcher.m */,
				D16FEA2B23078C63006E67D5 /* NSString+Matcheable.h */,
				D16FEA2C23078C63006E67D5 /* LSDataMatcher.h */,
				D16FEA2D23078C63006E67D5 /* NSData+Matcheable.h */,
			);
			path = Matchers;
			sourceTree = "<group>";
		};
		D16FEA2E23078C63006E67D5 /* Categories */ = {
			isa = PBXGroup;
			children = (
				D16FEA2F23078C63006E67D5 /* NSData+Nocilla.h */,
				D16FEA3023078C63006E67D5 /* NSString+Nocilla.m */,
				D16FEA3123078C63006E67D5 /* NSData+Nocilla.m */,
				D16FEA3223078C63006E67D5 /* NSString+Nocilla.h */,
			);
			path = Categories;
			sourceTree = "<group>";
		};
		D16FEA3323078C63006E67D5 /* DSL */ = {
			isa = PBXGroup;
			children = (
				D16FEA3423078C63006E67D5 /* LSHTTPRequestDSLRepresentation.m */,
				D16FEA3523078C63006E67D5 /* LSStubRequestDSL.h */,
				D16FEA3623078C63006E67D5 /* LSStubResponseDSL.m */,
				D16FEA3723078C63006E67D5 /* LSStubRequestDSL.m */,
				D16FEA3823078C63006E67D5 /* LSHTTPRequestDSLRepresentation.h */,
				D16FEA3923078C63006E67D5 /* LSStubResponseDSL.h */,
			);
			path = DSL;
			sourceTree = "<group>";
		};
		D1A1CC98219FAB3500263AD8 /* ImageSource */ = {
			isa = PBXGroup;
			children = (
				D1A1CC99219FAB4B00263AD8 /* Source.swift */,
				D12AB69E215D2BB50013BA68 /* Resource.swift */,
				D1E56444219B16330057AAE3 /* ImageDataProvider.swift */,
				D16CC3D524E02E9500F1A515 /* AVAssetImageDataProvider.swift */,
			);
			path = ImageSource;
			sourceTree = "<group>";
		};
		D1ED2D021AD2CFA600CFC3EB = {
			isa = PBXGroup;
			children = (
				D12AB688215D2A280013BA68 /* Sources */,
				D10EC22C1C3D62E800A4211C /* Tests */,
				D1ED2D0C1AD2CFA600CFC3EB /* Products */,
				EA99D30544BD22799F7A5367 /* Frameworks */,
			);
			sourceTree = "<group>";
		};
		D1ED2D0C1AD2CFA600CFC3EB /* Products */ = {
			isa = PBXGroup;
			children = (
				D1ED2D351AD2D09F00CFC3EB /* Kingfisher.framework */,
				D1ED2D3F1AD2D09F00CFC3EB /* KingfisherTests.xctest */,
			);
			name = Products;
			sourceTree = "<group>";
		};
		D1F7607423097532000C5269 /* SwiftUI */ = {
			isa = PBXGroup;
			children = (
				D1F7607523097532000C5269 /* ImageBinder.swift */,
				4B88CEB32646D0BF009EBB41 /* ImageContext.swift */,
				D1F7607623097532000C5269 /* KFImage.swift */,
				07292244263B02F00089E810 /* KFAnimatedImage.swift */,
				4B88CEB12646C653009EBB41 /* KFImageRenderer.swift */,
				D1889533258F7648003B73BE /* KFImageOptions.swift */,
				4B88CEAF2646C056009EBB41 /* KFImageProtocol.swift */,
			);
			path = SwiftUI;
			sourceTree = "<group>";
		};
		EA99D30544BD22799F7A5367 /* Frameworks */ = {
			isa = PBXGroup;
			children = (
				C959EEE7228940FE00467A10 /* QuartzCore.framework */,
				4B164ACE1B8D554200768EC6 /* CFNetwork.framework */,
				4B3E714D1B01FEB200F5AAED /* WatchKit.framework */,
			);
			name = Frameworks;
			sourceTree = "<group>";
		};
/* End PBXGroup section */

/* Begin PBXHeadersBuildPhase section */
		D1ED2D321AD2D09F00CFC3EB /* Headers */ = {
			isa = PBXHeadersBuildPhase;
			buildActionMask = 2147483647;
			files = (
			);
			runOnlyForDeploymentPostprocessing = 0;
		};
/* End PBXHeadersBuildPhase section */

/* Begin PBXNativeTarget section */
		D1ED2D341AD2D09F00CFC3EB /* Kingfisher */ = {
			isa = PBXNativeTarget;
			buildConfigurationList = D1ED2D4E1AD2D09F00CFC3EB /* Build configuration list for PBXNativeTarget "Kingfisher" */;
			buildPhases = (
				D1ED2D301AD2D09F00CFC3EB /* Sources */,
				D1ED2D311AD2D09F00CFC3EB /* Frameworks */,
				D1ED2D321AD2D09F00CFC3EB /* Headers */,
			);
			buildRules = (
			);
			dependencies = (
			);
			name = Kingfisher;
			productName = Kingfisher;
			productReference = D1ED2D351AD2D09F00CFC3EB /* Kingfisher.framework */;
			productType = "com.apple.product-type.framework";
		};
		D1ED2D3E1AD2D09F00CFC3EB /* KingfisherTests */ = {
			isa = PBXNativeTarget;
			buildConfigurationList = D1ED2D521AD2D09F00CFC3EB /* Build configuration list for PBXNativeTarget "KingfisherTests" */;
			buildPhases = (
				D1ED2D3B1AD2D09F00CFC3EB /* Sources */,
				D1ED2D3C1AD2D09F00CFC3EB /* Frameworks */,
				D1ED2D3D1AD2D09F00CFC3EB /* Resources */,
			);
			buildRules = (
			);
			dependencies = (
				D1ED2D421AD2D09F00CFC3EB /* PBXTargetDependency */,
			);
			name = KingfisherTests;
			productName = KingfisherTests;
			productReference = D1ED2D3F1AD2D09F00CFC3EB /* KingfisherTests.xctest */;
			productType = "com.apple.product-type.bundle.unit-test";
		};
/* End PBXNativeTarget section */

/* Begin PBXProject section */
		D1ED2D031AD2CFA600CFC3EB /* Project object */ = {
			isa = PBXProject;
			attributes = {
				BuildIndependentTargetsInParallel = YES;
				LastSwiftUpdateCheck = 0720;
				LastUpgradeCheck = 1500;
				ORGANIZATIONNAME = "Wei Wang";
				TargetAttributes = {
					D1ED2D341AD2D09F00CFC3EB = {
						CreatedOnToolsVersion = 6.2;
						LastSwiftMigration = 1020;
						ProvisioningStyle = Manual;
					};
					D1ED2D3E1AD2D09F00CFC3EB = {
						CreatedOnToolsVersion = 6.2;
						LastSwiftMigration = 1020;
					};
				};
			};
			buildConfigurationList = D1ED2D061AD2CFA600CFC3EB /* Build configuration list for PBXProject "Kingfisher" */;
			compatibilityVersion = "Xcode 3.2";
			developmentRegion = en;
			hasScannedForEncodings = 0;
			knownRegions = (
				en,
				Base,
			);
			mainGroup = D1ED2D021AD2CFA600CFC3EB;
			productRefGroup = D1ED2D0C1AD2CFA600CFC3EB /* Products */;
			projectDirPath = "";
			projectRoot = "";
			targets = (
				D1ED2D341AD2D09F00CFC3EB /* Kingfisher */,
				D1ED2D3E1AD2D09F00CFC3EB /* KingfisherTests */,
			);
		};
/* End PBXProject section */

/* Begin PBXResourcesBuildPhase section */
		D1ED2D3D1AD2D09F00CFC3EB /* Resources */ = {
			isa = PBXResourcesBuildPhase;
			buildActionMask = 2147483647;
			files = (
				D16FEA3A23078C63006E67D5 /* LICENSE in Resources */,
				D1D2C32A1C70A3230018F2F9 /* single-frame.gif in Resources */,
				D16FEA3B23078C63006E67D5 /* README.md in Resources */,
				D12E0C4F1C47F23500AC98AD /* dancing-banana.gif in Resources */,
			);
			runOnlyForDeploymentPostprocessing = 0;
		};
/* End PBXResourcesBuildPhase section */

/* Begin PBXSourcesBuildPhase section */
		D1ED2D301AD2D09F00CFC3EB /* Sources */ = {
			isa = PBXSourcesBuildPhase;
			buildActionMask = 2147483647;
			files = (
				D12AB6CC215D2BB50013BA68 /* ImageModifier.swift in Sources */,
				D12AB718215D2BB50013BA68 /* CacheSerializer.swift in Sources */,
				D1E56445219B16330057AAE3 /* ImageDataProvider.swift in Sources */,
				4B88CEB22646C653009EBB41 /* KFImageRenderer.swift in Sources */,
				D12AB730215D2BB50013BA68 /* AnimatedImageView.swift in Sources */,
				4B46CC64217449E000D90C4A /* Storage.swift in Sources */,
				D12AB6E4215D2BB50013BA68 /* Placeholder.swift in Sources */,
				4B46CC6921744AC500D90C4A /* DiskStorage.swift in Sources */,
				4B46CC5F217449C600D90C4A /* MemoryStorage.swift in Sources */,
				4B88CEB42646D0BF009EBB41 /* ImageContext.swift in Sources */,
				D16CC3D624E02E9500F1A515 /* AVAssetImageDataProvider.swift in Sources */,
				D1839845216E333E003927D3 /* Delegate.swift in Sources */,
				D12AB6D8215D2BB50013BA68 /* ImageTransition.swift in Sources */,
				D1A37BE8215D365A009B39B7 /* ExtensionHelpers.swift in Sources */,
				C9286407228584EB00257182 /* ImageProgressive.swift in Sources */,
				D12AB6DC215D2BB50013BA68 /* ImageProcessor.swift in Sources */,
				D12AB6D4215D2BB50013BA68 /* Image.swift in Sources */,
				D1AEB09425890DE7008556DF /* ImageBinder.swift in Sources */,
				D12AB728215D2BB50013BA68 /* String+MD5.swift in Sources */,
				4B8E2917216F3F7F0095FAD1 /* ImageDownloaderDelegate.swift in Sources */,
				D1132C9725919F69003E528D /* KFOptionsSetter.swift in Sources */,
				D18B3222251852E100662F63 /* KF.swift in Sources */,
				D12AB704215D2BB50013BA68 /* Kingfisher.swift in Sources */,
				D1AEB09725890DEA008556DF /* KFImage.swift in Sources */,
				D1BA781D2174D07800C69D7B /* CallbackQueue.swift in Sources */,
				D12AB71C215D2BB50013BA68 /* FormatIndicatedCacheSerializer.swift in Sources */,
				D1A37BF2215D3850009B39B7 /* SizeExtensions.swift in Sources */,
				D12AB70C215D2BB50013BA68 /* KingfisherManager.swift in Sources */,
				4B8351CC217084660081EED8 /* Runtime.swift in Sources */,
				D12AB6C0215D2BB50013BA68 /* RequestModifier.swift in Sources */,
				4B10480D216F157000300C61 /* ImageDataProcessor.swift in Sources */,
				D12AB72C215D2BB50013BA68 /* Indicator.swift in Sources */,
				D12AB6C8215D2BB50013BA68 /* ImageDownloader.swift in Sources */,
				D11D9B72245FA6F700C5A0AE /* RetryStrategy.swift in Sources */,
				D1A37BE3215D359F009B39B7 /* ImageFormat.swift in Sources */,
				D12EB83C24DD8EFC00329EE1 /* NSTextAttachment+Kingfisher.swift in Sources */,
				D1889534258F7649003B73BE /* KFImageOptions.swift in Sources */,
				D12AB714215D2BB50013BA68 /* ImageCache.swift in Sources */,
				4B88CEB02646C056009EBB41 /* KFImageProtocol.swift in Sources */,
				D12AB6D0215D2BB50013BA68 /* ImagePrefetcher.swift in Sources */,
				D12AB6F4215D2BB50013BA68 /* ImageView+Kingfisher.swift in Sources */,
				D12AB6FC215D2BB50013BA68 /* UIButton+Kingfisher.swift in Sources */,
				D12AB6E8215D2BB50013BA68 /* GIFAnimatedImage.swift in Sources */,
				22FDCE0E2700078B0044D11E /* CPListItem+Kingfisher.swift in Sources */,
				D13646742165A1A100A33652 /* Result.swift in Sources */,
				D1A1CC9A219FAB4B00263AD8 /* Source.swift in Sources */,
				4BD821622189FC0C0084CC21 /* SessionDelegate.swift in Sources */,
				D12AB6E0215D2BB50013BA68 /* Filter.swift in Sources */,
				4BE688F722FD513100B11168 /* NSButton+Kingfisher.swift in Sources */,
				D12AB6C4215D2BB50013BA68 /* Resource.swift in Sources */,
				76FB4FD2262D773E006D15F8 /* GraphicsContext.swift in Sources */,
				D8FCF6A821C5A0E500F9ABC0 /* RedirectHandler.swift in Sources */,
				07292245263B02F00089E810 /* KFAnimatedImage.swift in Sources */,
				D1A37BDE215D34E8009B39B7 /* ImageDrawing.swift in Sources */,
				4BD821672189FD330084CC21 /* SessionDataTask.swift in Sources */,
				D12AB708215D2BB50013BA68 /* KingfisherError.swift in Sources */,
				4BE688F822FD513700B11168 /* WKInterfaceImage+Kingfisher.swift in Sources */,
				D12AB724215D2BB50013BA68 /* Box.swift in Sources */,
				4B8E291C216F40AA0095FAD1 /* AuthenticationChallengeResponsable.swift in Sources */,
				D12AB710215D2BB50013BA68 /* KingfisherOptionsInfo.swift in Sources */,
				DCEB2842257E4BE100D7A610 /* TVMonogramView+Kingfisher.swift in Sources */,
			);
			runOnlyForDeploymentPostprocessing = 0;
		};
		D1ED2D3B1AD2D09F00CFC3EB /* Sources */ = {
			isa = PBXSourcesBuildPhase;
			buildActionMask = 2147483647;
			files = (
				D12E0C571C47F23500AC98AD /* KingfisherTestHelper.swift in Sources */,
				D16FEA4923078C63006E67D5 /* NSRegularExpression+Matcheable.m in Sources */,
				D12E0C581C47F23500AC98AD /* UIButtonExtensionTests.swift in Sources */,
				D1E564412199C21E0057AAE3 /* StorageExpirationTests.swift in Sources */,
				D16FEA4123078C63006E67D5 /* NSURLRequest+LSHTTPRequest.m in Sources */,
				4BCFF7A621990DB70055AAC4 /* MemoryStorageTests.swift in Sources */,
				D16FEA4623078C63006E67D5 /* LSASIHTTPRequestHook.m in Sources */,
				D12E0C561C47F23500AC98AD /* KingfisherOptionsInfoTests.swift in Sources */,
				D9638BA61C7DC71F0046523D /* ImagePrefetcherTests.swift in Sources */,
				D12E0C551C47F23500AC98AD /* KingfisherManagerTests.swift in Sources */,
				D16FEA4523078C63006E67D5 /* ASIHTTPRequestStub.m in Sources */,
				D16FEA4423078C63006E67D5 /* LSHTTPStubURLProtocol.m in Sources */,
				D12E0C511C47F23500AC98AD /* ImageDownloaderTests.swift in Sources */,
				D16FEA4A23078C63006E67D5 /* NSString+Matcheable.m in Sources */,
				D16FEA4723078C63006E67D5 /* LSASIHTTPRequestAdapter.m in Sources */,
				D16FEA4F23078C63006E67D5 /* LSStringMatcher.m in Sources */,
				D16FEA3C23078C63006E67D5 /* LSStubRequest.m in Sources */,
				D12E0C521C47F23500AC98AD /* ImageExtensionTests.swift in Sources */,
				D16FEA5123078C63006E67D5 /* NSData+Nocilla.m in Sources */,
				D16FEA5523079707006E67D5 /* NSButtonExtensionTests.swift in Sources */,
				D16FEA5023078C63006E67D5 /* NSString+Nocilla.m in Sources */,
				D16FEA4E23078C63006E67D5 /* LSRegexMatcher.m in Sources */,
				F72CE9CE1FCF17ED00CC522A /* ImageModifierTests.swift in Sources */,
				D12E0C531C47F23500AC98AD /* ImageViewExtensionTests.swift in Sources */,
				D16FEA4023078C63006E67D5 /* LSHTTPClientHook.m in Sources */,
				D16FEA3F23078C63006E67D5 /* LSHTTPRequestDiff.m in Sources */,
				D186696D21834261002B502E /* ImageDrawingTests.swift in Sources */,
				D16FEA4323078C63006E67D5 /* NSURLRequest+DSL.m in Sources */,
				D16FEA5323078C63006E67D5 /* LSStubResponseDSL.m in Sources */,
				D16FEA4C23078C63006E67D5 /* LSDataMatcher.m in Sources */,
				4BCFF7AA219932390055AAC4 /* DiskStorageTests.swift in Sources */,
				D16FEA5423078C63006E67D5 /* LSStubRequestDSL.m in Sources */,
				D1A1CC9F21A0F98600263AD8 /* ImageDataProviderTests.swift in Sources */,
				D16FEA4823078C63006E67D5 /* LSNSURLSessionHook.m in Sources */,
				D16FEA3E23078C63006E67D5 /* LSNocilla.m in Sources */,
				D16FEA4D23078C63006E67D5 /* LSMatcher.m in Sources */,
				4B8351C8217066580081EED8 /* StubHelpers.swift in Sources */,
				D1F1F6FF24625EC600910725 /* RetryStrategyTests.swift in Sources */,
				D1DC4B411D60996D00DFDFAA /* StringExtensionTests.swift in Sources */,
				D1BFED95222ACC6B009330C8 /* ImageProcessorTests.swift in Sources */,
				D16FEA5223078C63006E67D5 /* LSHTTPRequestDSLRepresentation.m in Sources */,
				D16FEA4223078C63006E67D5 /* LSNSURLHook.m in Sources */,
				D16FEA4B23078C63006E67D5 /* NSData+Matcheable.m in Sources */,
				D16FEA3D23078C63006E67D5 /* LSStubResponse.m in Sources */,
				D12E0C501C47F23500AC98AD /* ImageCacheTests.swift in Sources */,
				4BA3BF1E228BCDD100909201 /* DataReceivingSideEffectTests.swift in Sources */,
			);
			runOnlyForDeploymentPostprocessing = 0;
		};
/* End PBXSourcesBuildPhase section */

/* Begin PBXTargetDependency section */
		D1ED2D421AD2D09F00CFC3EB /* PBXTargetDependency */ = {
			isa = PBXTargetDependency;
			target = D1ED2D341AD2D09F00CFC3EB /* Kingfisher */;
			targetProxy = D1ED2D411AD2D09F00CFC3EB /* PBXContainerItemProxy */;
		};
/* End PBXTargetDependency section */

/* Begin XCBuildConfiguration section */
		D1ED2D281AD2CFA600CFC3EB /* Debug */ = {
			isa = XCBuildConfiguration;
			buildSettings = {
				ALWAYS_SEARCH_USER_PATHS = NO;
				ASSETCATALOG_COMPILER_GENERATE_SWIFT_ASSET_SYMBOL_EXTENSIONS = YES;
				CLANG_ANALYZER_LOCALIZABILITY_NONLOCALIZED = YES;
				CLANG_CXX_LANGUAGE_STANDARD = "gnu++0x";
				CLANG_CXX_LIBRARY = "libc++";
				CLANG_ENABLE_OBJC_ARC = YES;
				CLANG_WARN_BLOCK_CAPTURE_AUTORELEASING = YES;
				CLANG_WARN_BOOL_CONVERSION = YES;
				CLANG_WARN_COMMA = YES;
				CLANG_WARN_CONSTANT_CONVERSION = YES;
				CLANG_WARN_DEPRECATED_OBJC_IMPLEMENTATIONS = YES;
				CLANG_WARN_DIRECT_OBJC_ISA_USAGE = YES_ERROR;
				CLANG_WARN_EMPTY_BODY = YES;
				CLANG_WARN_ENUM_CONVERSION = YES;
				CLANG_WARN_INFINITE_RECURSION = YES;
				CLANG_WARN_INT_CONVERSION = YES;
				CLANG_WARN_NON_LITERAL_NULL_CONVERSION = YES;
				CLANG_WARN_OBJC_IMPLICIT_RETAIN_SELF = YES;
				CLANG_WARN_OBJC_LITERAL_CONVERSION = YES;
				CLANG_WARN_OBJC_ROOT_CLASS = YES_ERROR;
				CLANG_WARN_QUOTED_INCLUDE_IN_FRAMEWORK_HEADER = YES;
				CLANG_WARN_RANGE_LOOP_ANALYSIS = YES;
				CLANG_WARN_STRICT_PROTOTYPES = YES;
				CLANG_WARN_SUSPICIOUS_MOVE = YES;
				CLANG_WARN_UNREACHABLE_CODE = YES;
				CLANG_WARN__DUPLICATE_METHOD_MATCH = YES;
				COPY_PHASE_STRIP = NO;
				DEAD_CODE_STRIPPING = YES;
				DEBUG_INFORMATION_FORMAT = dwarf;
				ENABLE_STRICT_OBJC_MSGSEND = YES;
				ENABLE_TESTABILITY = YES;
				ENABLE_USER_SCRIPT_SANDBOXING = YES;
				GCC_C_LANGUAGE_STANDARD = gnu99;
				GCC_DYNAMIC_NO_PIC = NO;
				GCC_NO_COMMON_BLOCKS = YES;
				GCC_OPTIMIZATION_LEVEL = 0;
				GCC_PREPROCESSOR_DEFINITIONS = (
					"DEBUG=1",
					"$(inherited)",
				);
				GCC_SYMBOLS_PRIVATE_EXTERN = NO;
				GCC_WARN_64_TO_32_BIT_CONVERSION = YES;
				GCC_WARN_ABOUT_RETURN_TYPE = YES_ERROR;
				GCC_WARN_UNDECLARED_SELECTOR = YES;
				GCC_WARN_UNINITIALIZED_AUTOS = YES_AGGRESSIVE;
				GCC_WARN_UNUSED_FUNCTION = YES;
				GCC_WARN_UNUSED_VARIABLE = YES;
				IPHONEOS_DEPLOYMENT_TARGET = 13.0;
				LD_DYLIB_INSTALL_NAME = "@rpath";
				MACOSX_DEPLOYMENT_TARGET = 10.15;
				ONLY_ACTIVE_ARCH = YES;
				PRODUCT_BUNDLE_PACKAGE_TYPE = BNDL;
				SDKROOT = "";
				SUPPORTED_PLATFORMS = "watchsimulator iphonesimulator appletvsimulator watchos appletvos iphoneos macosx";
				SWIFT_INSTALL_OBJC_HEADER = NO;
				SWIFT_OPTIMIZATION_LEVEL = "-Onone";
				SWIFT_VERSION = 5.0;
				TARGETED_DEVICE_FAMILY = "1,2,3,4";
				TVOS_DEPLOYMENT_TARGET = 13.0;
				WATCHOS_DEPLOYMENT_TARGET = 6.0;
				XROS_DEPLOYMENT_TARGET = 1.0;
			};
			name = Debug;
		};
		D1ED2D291AD2CFA600CFC3EB /* Release */ = {
			isa = XCBuildConfiguration;
			buildSettings = {
				ALWAYS_SEARCH_USER_PATHS = NO;
				ASSETCATALOG_COMPILER_GENERATE_SWIFT_ASSET_SYMBOL_EXTENSIONS = YES;
				CLANG_ANALYZER_LOCALIZABILITY_NONLOCALIZED = YES;
				CLANG_CXX_LANGUAGE_STANDARD = "gnu++0x";
				CLANG_CXX_LIBRARY = "libc++";
				CLANG_ENABLE_OBJC_ARC = YES;
				CLANG_WARN_BLOCK_CAPTURE_AUTORELEASING = YES;
				CLANG_WARN_BOOL_CONVERSION = YES;
				CLANG_WARN_COMMA = YES;
				CLANG_WARN_CONSTANT_CONVERSION = YES;
				CLANG_WARN_DEPRECATED_OBJC_IMPLEMENTATIONS = YES;
				CLANG_WARN_DIRECT_OBJC_ISA_USAGE = YES_ERROR;
				CLANG_WARN_EMPTY_BODY = YES;
				CLANG_WARN_ENUM_CONVERSION = YES;
				CLANG_WARN_INFINITE_RECURSION = YES;
				CLANG_WARN_INT_CONVERSION = YES;
				CLANG_WARN_NON_LITERAL_NULL_CONVERSION = YES;
				CLANG_WARN_OBJC_IMPLICIT_RETAIN_SELF = YES;
				CLANG_WARN_OBJC_LITERAL_CONVERSION = YES;
				CLANG_WARN_OBJC_ROOT_CLASS = YES_ERROR;
				CLANG_WARN_QUOTED_INCLUDE_IN_FRAMEWORK_HEADER = YES;
				CLANG_WARN_RANGE_LOOP_ANALYSIS = YES;
				CLANG_WARN_STRICT_PROTOTYPES = YES;
				CLANG_WARN_SUSPICIOUS_MOVE = YES;
				CLANG_WARN_UNREACHABLE_CODE = YES;
				CLANG_WARN__DUPLICATE_METHOD_MATCH = YES;
				COPY_PHASE_STRIP = NO;
				DEAD_CODE_STRIPPING = YES;
				DEBUG_INFORMATION_FORMAT = "dwarf-with-dsym";
				ENABLE_NS_ASSERTIONS = NO;
				ENABLE_STRICT_OBJC_MSGSEND = YES;
				ENABLE_USER_SCRIPT_SANDBOXING = YES;
				GCC_C_LANGUAGE_STANDARD = gnu99;
				GCC_NO_COMMON_BLOCKS = YES;
				GCC_WARN_64_TO_32_BIT_CONVERSION = YES;
				GCC_WARN_ABOUT_RETURN_TYPE = YES_ERROR;
				GCC_WARN_UNDECLARED_SELECTOR = YES;
				GCC_WARN_UNINITIALIZED_AUTOS = YES_AGGRESSIVE;
				GCC_WARN_UNUSED_FUNCTION = YES;
				GCC_WARN_UNUSED_VARIABLE = YES;
				IPHONEOS_DEPLOYMENT_TARGET = 13.0;
				LD_DYLIB_INSTALL_NAME = "@rpath";
				MACOSX_DEPLOYMENT_TARGET = 10.15;
				PRODUCT_BUNDLE_PACKAGE_TYPE = BNDL;
				SDKROOT = "";
				SUPPORTED_PLATFORMS = "watchsimulator iphonesimulator appletvsimulator watchos appletvos iphoneos macosx";
				SWIFT_COMPILATION_MODE = wholemodule;
				SWIFT_INSTALL_OBJC_HEADER = NO;
				SWIFT_OPTIMIZATION_LEVEL = "-O";
				SWIFT_VERSION = 5.0;
				TARGETED_DEVICE_FAMILY = "1,2,3,4";
				TVOS_DEPLOYMENT_TARGET = 13.0;
				WATCHOS_DEPLOYMENT_TARGET = 6.0;
				XROS_DEPLOYMENT_TARGET = 1.0;
			};
			name = Release;
		};
		D1ED2D4F1AD2D09F00CFC3EB /* Debug */ = {
			isa = XCBuildConfiguration;
			buildSettings = {
				APPLICATION_EXTENSION_API_ONLY = YES;
				CLANG_ANALYZER_NONNULL = YES;
				CLANG_WARN_ASSIGN_ENUM = YES;
				CLANG_WARN_CXX0X_EXTENSIONS = YES;
				CLANG_WARN_DOCUMENTATION_COMMENTS = YES;
				CLANG_WARN_IMPLICIT_SIGN_CONVERSION = YES;
				CLANG_WARN_OBJC_EXPLICIT_OWNERSHIP_TYPE = YES;
				CLANG_WARN_OBJC_IMPLICIT_ATOMIC_PROPERTIES = YES;
				CLANG_WARN_OBJC_IMPLICIT_RETAIN_SELF = YES;
				CLANG_WARN_OBJC_MISSING_PROPERTY_SYNTHESIS = YES;
				CLANG_WARN_OBJC_REPEATED_USE_OF_WEAK = YES;
				CLANG_WARN_SUSPICIOUS_IMPLICIT_CONVERSION = YES;
				CLANG_WARN_UNREACHABLE_CODE = YES_AGGRESSIVE;
				CLANG_WARN__EXIT_TIME_DESTRUCTORS = YES;
<<<<<<< HEAD
				CURRENT_PROJECT_VERSION = 2624;
				DEAD_CODE_STRIPPING = YES;
=======
				CURRENT_PROJECT_VERSION = 2639;
>>>>>>> 7e89cf95
				DYLIB_COMPATIBILITY_VERSION = 1;
				DYLIB_CURRENT_VERSION = 2639;
				DYLIB_INSTALL_NAME_BASE = "@rpath";
				GCC_TREAT_IMPLICIT_FUNCTION_DECLARATIONS_AS_ERRORS = YES;
				GCC_TREAT_INCOMPATIBLE_POINTER_TYPE_WARNINGS_AS_ERRORS = YES;
				GCC_WARN_ABOUT_MISSING_FIELD_INITIALIZERS = YES;
				GCC_WARN_ABOUT_MISSING_NEWLINE = YES;
				GCC_WARN_ABOUT_MISSING_PROTOTYPES = YES;
				GCC_WARN_FOUR_CHARACTER_CONSTANTS = YES;
				GCC_WARN_HIDDEN_VIRTUAL_FUNCTIONS = YES;
				GCC_WARN_INITIALIZER_NOT_FULLY_BRACKETED = YES;
				GCC_WARN_NON_VIRTUAL_DESTRUCTOR = YES;
				GCC_WARN_SIGN_COMPARE = YES;
				GCC_WARN_STRICT_SELECTOR_MATCH = YES;
				GCC_WARN_UNKNOWN_PRAGMAS = YES;
				GCC_WARN_UNUSED_LABEL = YES;
				GCC_WARN_UNUSED_PARAMETER = YES;
				INFOPLIST_FILE = Sources/Info.plist;
				LD_DYLIB_INSTALL_NAME = "$(DYLIB_INSTALL_NAME_BASE:standardizepath)/$(EXECUTABLE_PATH)";
				LD_RUNPATH_SEARCH_PATHS = (
					"$(inherited)",
					"@executable_path/Frameworks",
					"@loader_path/Frameworks",
				);
				OTHER_SWIFT_FLAGS = "-Xfrontend -warn-long-expression-type-checking=150";
				PRODUCT_BUNDLE_IDENTIFIER = "com.onevcat.$(PRODUCT_NAME:rfc1034identifier)";
				PRODUCT_BUNDLE_PACKAGE_TYPE = FMWK;
				PRODUCT_NAME = Kingfisher;
				SKIP_INSTALL = YES;
				SUPPORTED_PLATFORMS = "appletvos appletvsimulator iphoneos iphonesimulator macosx watchos watchsimulator xros xrsimulator";
				SUPPORTS_MACCATALYST = NO;
				SUPPORTS_MAC_DESIGNED_FOR_IPHONE_IPAD = NO;
				SUPPORTS_XR_DESIGNED_FOR_IPHONE_IPAD = NO;
				SWIFT_ACTIVE_COMPILATION_CONDITIONS = DEBUG;
				SWIFT_OPTIMIZATION_LEVEL = "-Onone";
				TARGETED_DEVICE_FAMILY = "1,2,3,4,7";
				VERSIONING_SYSTEM = "apple-generic";
			};
			name = Debug;
		};
		D1ED2D501AD2D09F00CFC3EB /* Release */ = {
			isa = XCBuildConfiguration;
			buildSettings = {
				APPLICATION_EXTENSION_API_ONLY = YES;
				CLANG_ANALYZER_NONNULL = YES;
				CLANG_WARN_ASSIGN_ENUM = YES;
				CLANG_WARN_CXX0X_EXTENSIONS = YES;
				CLANG_WARN_DOCUMENTATION_COMMENTS = YES;
				CLANG_WARN_IMPLICIT_SIGN_CONVERSION = YES;
				CLANG_WARN_OBJC_EXPLICIT_OWNERSHIP_TYPE = YES;
				CLANG_WARN_OBJC_IMPLICIT_ATOMIC_PROPERTIES = YES;
				CLANG_WARN_OBJC_IMPLICIT_RETAIN_SELF = YES;
				CLANG_WARN_OBJC_MISSING_PROPERTY_SYNTHESIS = YES;
				CLANG_WARN_OBJC_REPEATED_USE_OF_WEAK = YES;
				CLANG_WARN_SUSPICIOUS_IMPLICIT_CONVERSION = YES;
				CLANG_WARN_UNREACHABLE_CODE = YES_AGGRESSIVE;
				CLANG_WARN__EXIT_TIME_DESTRUCTORS = YES;
<<<<<<< HEAD
				CURRENT_PROJECT_VERSION = 2624;
				DEAD_CODE_STRIPPING = YES;
=======
				CURRENT_PROJECT_VERSION = 2639;
>>>>>>> 7e89cf95
				DYLIB_COMPATIBILITY_VERSION = 1;
				DYLIB_CURRENT_VERSION = 2639;
				DYLIB_INSTALL_NAME_BASE = "@rpath";
				GCC_TREAT_IMPLICIT_FUNCTION_DECLARATIONS_AS_ERRORS = YES;
				GCC_TREAT_INCOMPATIBLE_POINTER_TYPE_WARNINGS_AS_ERRORS = YES;
				GCC_WARN_ABOUT_MISSING_FIELD_INITIALIZERS = YES;
				GCC_WARN_ABOUT_MISSING_NEWLINE = YES;
				GCC_WARN_ABOUT_MISSING_PROTOTYPES = YES;
				GCC_WARN_FOUR_CHARACTER_CONSTANTS = YES;
				GCC_WARN_HIDDEN_VIRTUAL_FUNCTIONS = YES;
				GCC_WARN_INITIALIZER_NOT_FULLY_BRACKETED = YES;
				GCC_WARN_NON_VIRTUAL_DESTRUCTOR = YES;
				GCC_WARN_SIGN_COMPARE = YES;
				GCC_WARN_STRICT_SELECTOR_MATCH = YES;
				GCC_WARN_UNKNOWN_PRAGMAS = YES;
				GCC_WARN_UNUSED_LABEL = YES;
				GCC_WARN_UNUSED_PARAMETER = YES;
				INFOPLIST_FILE = Sources/Info.plist;
				LD_DYLIB_INSTALL_NAME = "$(DYLIB_INSTALL_NAME_BASE:standardizepath)/$(EXECUTABLE_PATH)";
				LD_RUNPATH_SEARCH_PATHS = (
					"$(inherited)",
					"@executable_path/Frameworks",
					"@loader_path/Frameworks",
				);
				OTHER_SWIFT_FLAGS = "";
				PRODUCT_BUNDLE_IDENTIFIER = "com.onevcat.$(PRODUCT_NAME:rfc1034identifier)";
				PRODUCT_BUNDLE_PACKAGE_TYPE = FMWK;
				PRODUCT_NAME = Kingfisher;
				SKIP_INSTALL = YES;
				SUPPORTED_PLATFORMS = "appletvos appletvsimulator iphoneos iphonesimulator macosx watchos watchsimulator xros xrsimulator";
				SUPPORTS_MACCATALYST = NO;
				SUPPORTS_MAC_DESIGNED_FOR_IPHONE_IPAD = NO;
				SUPPORTS_XR_DESIGNED_FOR_IPHONE_IPAD = NO;
				SWIFT_COMPILATION_MODE = wholemodule;
				SWIFT_OPTIMIZATION_LEVEL = "-O";
				TARGETED_DEVICE_FAMILY = "1,2,3,4,7";
				VERSIONING_SYSTEM = "apple-generic";
			};
			name = Release;
		};
		D1ED2D531AD2D09F00CFC3EB /* Debug */ = {
			isa = XCBuildConfiguration;
			buildSettings = {
				CLANG_ENABLE_MODULES = YES;
				"CODE_SIGN_IDENTITY[sdk=iphoneos*]" = "";
				DEAD_CODE_STRIPPING = YES;
				GCC_PREPROCESSOR_DEFINITIONS = (
					"DEBUG=1",
					"$(inherited)",
				);
				INFOPLIST_FILE = Tests/KingfisherTests/Info.plist;
				LD_RUNPATH_SEARCH_PATHS = (
					"$(inherited)",
					"@executable_path/../Frameworks",
					"@loader_path/../Frameworks",
					"@executable_path/Frameworks",
					"@loader_path/Frameworks",
				);
				PRODUCT_BUNDLE_IDENTIFIER = "com.onevcat.$(PRODUCT_NAME:rfc1034identifier)";
				PRODUCT_NAME = "$(TARGET_NAME)";
				SUPPORTED_PLATFORMS = "appletvos appletvsimulator iphoneos iphonesimulator macosx watchos watchsimulator xros xrsimulator";
				SUPPORTS_MACCATALYST = NO;
				SUPPORTS_MAC_DESIGNED_FOR_IPHONE_IPAD = NO;
				SUPPORTS_XR_DESIGNED_FOR_IPHONE_IPAD = NO;
				SWIFT_OBJC_BRIDGING_HEADER = "Tests/KingfisherTests/KingfisherTests-Bridging-Header.h";
				SWIFT_OPTIMIZATION_LEVEL = "-Onone";
				TARGETED_DEVICE_FAMILY = "1,2,3,4,7";
			};
			name = Debug;
		};
		D1ED2D541AD2D09F00CFC3EB /* Release */ = {
			isa = XCBuildConfiguration;
			buildSettings = {
				CLANG_ENABLE_MODULES = YES;
				"CODE_SIGN_IDENTITY[sdk=iphoneos*]" = "";
				DEAD_CODE_STRIPPING = YES;
				INFOPLIST_FILE = Tests/KingfisherTests/Info.plist;
				LD_RUNPATH_SEARCH_PATHS = (
					"$(inherited)",
					"@executable_path/../Frameworks",
					"@loader_path/../Frameworks",
					"@executable_path/Frameworks",
					"@loader_path/Frameworks",
				);
				PRODUCT_BUNDLE_IDENTIFIER = "com.onevcat.$(PRODUCT_NAME:rfc1034identifier)";
				PRODUCT_NAME = "$(TARGET_NAME)";
				SUPPORTED_PLATFORMS = "appletvos appletvsimulator iphoneos iphonesimulator macosx watchos watchsimulator xros xrsimulator";
				SUPPORTS_MACCATALYST = NO;
				SUPPORTS_MAC_DESIGNED_FOR_IPHONE_IPAD = NO;
				SUPPORTS_XR_DESIGNED_FOR_IPHONE_IPAD = NO;
				SWIFT_COMPILATION_MODE = wholemodule;
				SWIFT_OBJC_BRIDGING_HEADER = "Tests/KingfisherTests/KingfisherTests-Bridging-Header.h";
				SWIFT_OPTIMIZATION_LEVEL = "-O";
				TARGETED_DEVICE_FAMILY = "1,2,3,4,7";
			};
			name = Release;
		};
/* End XCBuildConfiguration section */

/* Begin XCConfigurationList section */
		D1ED2D061AD2CFA600CFC3EB /* Build configuration list for PBXProject "Kingfisher" */ = {
			isa = XCConfigurationList;
			buildConfigurations = (
				D1ED2D281AD2CFA600CFC3EB /* Debug */,
				D1ED2D291AD2CFA600CFC3EB /* Release */,
			);
			defaultConfigurationIsVisible = 0;
			defaultConfigurationName = Release;
		};
		D1ED2D4E1AD2D09F00CFC3EB /* Build configuration list for PBXNativeTarget "Kingfisher" */ = {
			isa = XCConfigurationList;
			buildConfigurations = (
				D1ED2D4F1AD2D09F00CFC3EB /* Debug */,
				D1ED2D501AD2D09F00CFC3EB /* Release */,
			);
			defaultConfigurationIsVisible = 0;
			defaultConfigurationName = Release;
		};
		D1ED2D521AD2D09F00CFC3EB /* Build configuration list for PBXNativeTarget "KingfisherTests" */ = {
			isa = XCConfigurationList;
			buildConfigurations = (
				D1ED2D531AD2D09F00CFC3EB /* Debug */,
				D1ED2D541AD2D09F00CFC3EB /* Release */,
			);
			defaultConfigurationIsVisible = 0;
			defaultConfigurationName = Release;
		};
/* End XCConfigurationList section */
	};
	rootObject = D1ED2D031AD2CFA600CFC3EB /* Project object */;
}<|MERGE_RESOLUTION|>--- conflicted
+++ resolved
@@ -1065,12 +1065,8 @@
 				CLANG_WARN_SUSPICIOUS_IMPLICIT_CONVERSION = YES;
 				CLANG_WARN_UNREACHABLE_CODE = YES_AGGRESSIVE;
 				CLANG_WARN__EXIT_TIME_DESTRUCTORS = YES;
-<<<<<<< HEAD
 				CURRENT_PROJECT_VERSION = 2624;
 				DEAD_CODE_STRIPPING = YES;
-=======
-				CURRENT_PROJECT_VERSION = 2639;
->>>>>>> 7e89cf95
 				DYLIB_COMPATIBILITY_VERSION = 1;
 				DYLIB_CURRENT_VERSION = 2639;
 				DYLIB_INSTALL_NAME_BASE = "@rpath";
@@ -1128,12 +1124,8 @@
 				CLANG_WARN_SUSPICIOUS_IMPLICIT_CONVERSION = YES;
 				CLANG_WARN_UNREACHABLE_CODE = YES_AGGRESSIVE;
 				CLANG_WARN__EXIT_TIME_DESTRUCTORS = YES;
-<<<<<<< HEAD
 				CURRENT_PROJECT_VERSION = 2624;
 				DEAD_CODE_STRIPPING = YES;
-=======
-				CURRENT_PROJECT_VERSION = 2639;
->>>>>>> 7e89cf95
 				DYLIB_COMPATIBILITY_VERSION = 1;
 				DYLIB_CURRENT_VERSION = 2639;
 				DYLIB_INSTALL_NAME_BASE = "@rpath";
